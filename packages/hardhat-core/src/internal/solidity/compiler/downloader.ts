--- conflicted
+++ resolved
@@ -347,11 +347,7 @@
     await fsExtra.createFile(this._getCompilerDoesntWorkFile(build));
   }
 
-<<<<<<< HEAD
-  private _checkNativeSolc(build: CompilerBuild): Promise<boolean> {
-=======
-  private async _checkNativeSolc(build: CompilerBuild) {
->>>>>>> 39014abb
+  private async _checkNativeSolc(build: CompilerBuild): Promise<boolean> {
     const solcPath = this._getCompilerBinaryPathFromBuild(build);
     const execFileP = promisify(execFile);
 

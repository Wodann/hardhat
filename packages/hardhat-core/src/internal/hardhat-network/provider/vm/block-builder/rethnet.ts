import { Block } from "@nomicfoundation/ethereumjs-block";
import { Common } from "@nomicfoundation/ethereumjs-common";
import { TypedTransaction } from "@nomicfoundation/ethereumjs-tx";
import { BlockBuilder, Blockchain, PendingTransaction } from "rethnet-evm";
import { BlockBuilderAdapter, BuildBlockOpts, Reward } from "../block-builder";
<<<<<<< HEAD
=======
import { globalRethnetContext, makeConfigOptions } from "../rethnet";
>>>>>>> f49f5b79
import { RunTxResult } from "../vm-adapter";
import { RethnetStateManager } from "../../RethnetState";
import {
  ethereumjsBlockHeaderToRethnet,
  ethereumjsHeaderDataToRethnetBlockOptions,
  ethereumjsTransactionToRethnetSignedTransaction,
  ethereumsjsHardforkToRethnetSpecId,
  rethnetBlockToEthereumJS,
  rethnetResultToRunTxResult,
} from "../../utils/convertToRethnet";
import { VMTracer } from "../../../stack-traces/vm-tracer";
import { getHardforkName } from "../../../../util/hardforks";
import { globalRethnetContext } from "../../context/rethnet";

export class RethnetBlockBuilder implements BlockBuilderAdapter {
  constructor(
    private readonly _blockBuilder: BlockBuilder,
    private readonly _stateManager: RethnetStateManager,
    private readonly _vmTracer: VMTracer,
    private _common: Common
  ) {}

  public static async create(
    blockchain: Blockchain,
    state: RethnetStateManager,
    vmTracer: VMTracer,
    common: Common,
    opts: BuildBlockOpts,
    limitContractCodeSize: bigint | null
  ): Promise<RethnetBlockBuilder> {
    const blockBuilder = await BlockBuilder.create(
      globalRethnetContext,
      blockchain,
      state.asInner(),
<<<<<<< HEAD
      {
        chainId: common.chainId(),
        specId: ethereumsjsHardforkToRethnetSpecId(
          getHardforkName(common.hardfork())
        ),
        limitContractCodeSize: vmConfig.limitContractCodeSize ?? undefined,
        disableBlockGasLimit: vmConfig.disableBlockGasLimit,
        disableEip3607: vmConfig.disableEip3607,
      },
=======
      makeConfigOptions(common, false, true, limitContractCodeSize),
>>>>>>> f49f5b79
      ethereumjsBlockHeaderToRethnet(opts.parentBlock.header),
      ethereumjsHeaderDataToRethnetBlockOptions(opts.headerData)
    );

    return new RethnetBlockBuilder(blockBuilder, state, vmTracer, common);
  }

  public async addTransaction(tx: TypedTransaction): Promise<RunTxResult> {
    const rethnetTx = ethereumjsTransactionToRethnetSignedTransaction(tx);
    const specId = ethereumsjsHardforkToRethnetSpecId(
      getHardforkName(tx.common.hardfork())
    );

    const rethnetResult = await this._blockBuilder.addTransaction(
      await PendingTransaction.create(
        this._stateManager.asInner(),
        specId,
        rethnetTx,
        tx.getSenderAddress().buf
      ),
      true
    );

    const trace = rethnetResult.trace!;
    for (const traceItem of trace) {
      if ("pc" in traceItem) {
        await this._vmTracer.addStep(traceItem);
      } else if ("executionResult" in traceItem) {
        await this._vmTracer.addAfterMessage(traceItem);
      } else {
        await this._vmTracer.addBeforeMessage(traceItem);
      }
    }

    const cumulativeBlockGasUsed = await this.getGasUsed();
    return rethnetResultToRunTxResult(
      rethnetResult.result,
      cumulativeBlockGasUsed
    );
  }

  public async finalize(rewards: Reward[], timestamp?: bigint): Promise<Block> {
    const block = await this._blockBuilder.finalize(
      rewards.map(([address, reward]) => {
        return [address.buf, reward];
      }),
      timestamp
    );

    return rethnetBlockToEthereumJS(block, this._common);
  }

  public async revert(): Promise<void> {
    await this._blockBuilder.abort();
  }

  public async getGasUsed(): Promise<bigint> {
    return this._blockBuilder.gasUsed;
  }
}<|MERGE_RESOLUTION|>--- conflicted
+++ resolved
@@ -3,10 +3,6 @@
 import { TypedTransaction } from "@nomicfoundation/ethereumjs-tx";
 import { BlockBuilder, Blockchain, PendingTransaction } from "rethnet-evm";
 import { BlockBuilderAdapter, BuildBlockOpts, Reward } from "../block-builder";
-<<<<<<< HEAD
-=======
-import { globalRethnetContext, makeConfigOptions } from "../rethnet";
->>>>>>> f49f5b79
 import { RunTxResult } from "../vm-adapter";
 import { RethnetStateManager } from "../../RethnetState";
 import {
@@ -20,6 +16,7 @@
 import { VMTracer } from "../../../stack-traces/vm-tracer";
 import { getHardforkName } from "../../../../util/hardforks";
 import { globalRethnetContext } from "../../context/rethnet";
+import { makeConfigOptions } from "../rethnet";
 
 export class RethnetBlockBuilder implements BlockBuilderAdapter {
   constructor(
@@ -41,19 +38,7 @@
       globalRethnetContext,
       blockchain,
       state.asInner(),
-<<<<<<< HEAD
-      {
-        chainId: common.chainId(),
-        specId: ethereumsjsHardforkToRethnetSpecId(
-          getHardforkName(common.hardfork())
-        ),
-        limitContractCodeSize: vmConfig.limitContractCodeSize ?? undefined,
-        disableBlockGasLimit: vmConfig.disableBlockGasLimit,
-        disableEip3607: vmConfig.disableEip3607,
-      },
-=======
       makeConfigOptions(common, false, true, limitContractCodeSize),
->>>>>>> f49f5b79
       ethereumjsBlockHeaderToRethnet(opts.parentBlock.header),
       ethereumjsHeaderDataToRethnetBlockOptions(opts.headerData)
     );

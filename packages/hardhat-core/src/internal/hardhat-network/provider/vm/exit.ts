import { EvmError } from "@nomicfoundation/ethereumjs-evm";
import { ERROR } from "@nomicfoundation/ethereumjs-evm/dist/exceptions";
import { ExceptionalHalt, SuccessReason } from "rethnet-evm";

export enum ExitCode {
  SUCCESS,
  REVERT,
  OUT_OF_GAS,
  INTERNAL_ERROR,
  INVALID_OPCODE,
  CODESIZE_EXCEEDS_MAXIMUM,
  CREATE_COLLISION,
  STATIC_STATE_CHANGE,
}

<<<<<<< HEAD
=======
const exitCodeToRethnetExitCode: Record<ExitCode, number> = {
  [ExitCode.SUCCESS]: 0x00,
  [ExitCode.REVERT]: 0x20,
  [ExitCode.OUT_OF_GAS]: 0x50,
  [ExitCode.INTERNAL_ERROR]: 0x20,
  [ExitCode.STATIC_STATE_CHANGE]: 0x52,
  [ExitCode.INVALID_OPCODE]: 0x53,
  [ExitCode.CODESIZE_EXCEEDS_MAXIMUM]: 0x65,
  [ExitCode.CREATE_COLLISION]: 0x61,
};

>>>>>>> 6b8bf9df
export class Exit {
  public static fromRethnetSuccessReason(reason: SuccessReason): Exit {
    switch (reason) {
      case SuccessReason.Return:
      case SuccessReason.SelfDestruct:
      case SuccessReason.Stop:
        return new Exit(ExitCode.SUCCESS);
      // TODO: Should we throw an error if default is hit?
    }
  }

  public static fromRethnetExceptionalHalt(halt: ExceptionalHalt): Exit {
    switch (halt) {
      case ExceptionalHalt.OutOfGas:
        return new Exit(ExitCode.OUT_OF_GAS);

      case ExceptionalHalt.OpcodeNotFound:
      case ExceptionalHalt.InvalidFEOpcode:
        return new Exit(ExitCode.INVALID_OPCODE);
<<<<<<< HEAD

      case ExceptionalHalt.CreateContractSizeLimit:
=======
      case 0x52:
        return new Exit(ExitCode.STATIC_STATE_CHANGE);
      case 0x61:
        return new Exit(ExitCode.CREATE_COLLISION);
      case 0x65:
>>>>>>> 6b8bf9df
        return new Exit(ExitCode.CODESIZE_EXCEEDS_MAXIMUM);

      default: {
        // TODO temporary, should be removed in production
        // eslint-disable-next-line @nomiclabs/hardhat-internal-rules/only-hardhat-error
        throw new Error(`Unmatched rethnet exceptional halt: ${halt}`);
      }
    }
  }

  public static fromEthereumJSEvmError(evmError: EvmError | undefined): Exit {
    if (evmError === undefined) {
      return new Exit(ExitCode.SUCCESS);
    }

    if (evmError.error === ERROR.REVERT) {
      return new Exit(ExitCode.REVERT);
    }

    if (evmError.error === ERROR.OUT_OF_GAS) {
      return new Exit(ExitCode.OUT_OF_GAS);
    }

    if (evmError.error === ERROR.INTERNAL_ERROR) {
      return new Exit(ExitCode.INTERNAL_ERROR);
    }

    if (evmError.error === ERROR.INVALID_OPCODE) {
      return new Exit(ExitCode.INVALID_OPCODE);
    }

    if (evmError.error === ERROR.CODESIZE_EXCEEDS_MAXIMUM) {
      return new Exit(ExitCode.CODESIZE_EXCEEDS_MAXIMUM);
    }

    if (evmError.error === ERROR.CREATE_COLLISION) {
      return new Exit(ExitCode.CREATE_COLLISION);
    }

    if (evmError.error === ERROR.STATIC_STATE_CHANGE) {
      return new Exit(ExitCode.STATIC_STATE_CHANGE);
    }

    // TODO temporary, should be removed in production
    // eslint-disable-next-line @nomiclabs/hardhat-internal-rules/only-hardhat-error
    throw new Error(`Unmatched evm error: ${evmError.error}`);
  }

  constructor(public kind: ExitCode) {}

  public isError(): boolean {
    return this.kind !== ExitCode.SUCCESS;
  }

  public getReason(): string {
    switch (this.kind) {
      case ExitCode.SUCCESS:
        return "Success";
      case ExitCode.REVERT:
        return "Reverted";
      case ExitCode.OUT_OF_GAS:
        return "Out of gas";
      case ExitCode.INTERNAL_ERROR:
        return "Internal error";
      case ExitCode.INVALID_OPCODE:
        return "Invalid opcode";
      case ExitCode.CODESIZE_EXCEEDS_MAXIMUM:
        return "Codesize exceeds maximum";
      case ExitCode.CREATE_COLLISION:
        return "Create collision";
      case ExitCode.STATIC_STATE_CHANGE:
        return "State change during static call";
    }

    const _exhaustiveCheck: never = this.kind;
  }

  public getEthereumJSError(): EvmError | undefined {
    switch (this.kind) {
      case ExitCode.SUCCESS:
        return undefined;
      case ExitCode.REVERT:
        return new EvmError(ERROR.REVERT);
      case ExitCode.OUT_OF_GAS:
        return new EvmError(ERROR.OUT_OF_GAS);
      case ExitCode.INTERNAL_ERROR:
        return new EvmError(ERROR.INTERNAL_ERROR);
      case ExitCode.INVALID_OPCODE:
        return new EvmError(ERROR.INVALID_OPCODE);
      case ExitCode.CODESIZE_EXCEEDS_MAXIMUM:
        return new EvmError(ERROR.CODESIZE_EXCEEDS_MAXIMUM);
      case ExitCode.CREATE_COLLISION:
        return new EvmError(ERROR.CREATE_COLLISION);
      case ExitCode.STATIC_STATE_CHANGE:
        return new EvmError(ERROR.STATIC_STATE_CHANGE);
    }

    const _exhaustiveCheck: never = this.kind;
  }

  public getRethnetExceptionalHalt(): ExceptionalHalt {
    switch (this.kind) {
      case ExitCode.OUT_OF_GAS:
        return ExceptionalHalt.OutOfGas;
      case ExitCode.INVALID_OPCODE:
        return ExceptionalHalt.OpcodeNotFound;
      case ExitCode.CODESIZE_EXCEEDS_MAXIMUM:
        return ExceptionalHalt.CreateContractSizeLimit;

      default:
        // TODO temporary, should be removed in production
        // eslint-disable-next-line @nomiclabs/hardhat-internal-rules/only-hardhat-error
        throw new Error(`Unmatched rethnet exceptional halt: ${this.kind}`);
    }
  }
}<|MERGE_RESOLUTION|>--- conflicted
+++ resolved
@@ -10,23 +10,8 @@
   INVALID_OPCODE,
   CODESIZE_EXCEEDS_MAXIMUM,
   CREATE_COLLISION,
-  STATIC_STATE_CHANGE,
 }
 
-<<<<<<< HEAD
-=======
-const exitCodeToRethnetExitCode: Record<ExitCode, number> = {
-  [ExitCode.SUCCESS]: 0x00,
-  [ExitCode.REVERT]: 0x20,
-  [ExitCode.OUT_OF_GAS]: 0x50,
-  [ExitCode.INTERNAL_ERROR]: 0x20,
-  [ExitCode.STATIC_STATE_CHANGE]: 0x52,
-  [ExitCode.INVALID_OPCODE]: 0x53,
-  [ExitCode.CODESIZE_EXCEEDS_MAXIMUM]: 0x65,
-  [ExitCode.CREATE_COLLISION]: 0x61,
-};
-
->>>>>>> 6b8bf9df
 export class Exit {
   public static fromRethnetSuccessReason(reason: SuccessReason): Exit {
     switch (reason) {
@@ -46,16 +31,11 @@
       case ExceptionalHalt.OpcodeNotFound:
       case ExceptionalHalt.InvalidFEOpcode:
         return new Exit(ExitCode.INVALID_OPCODE);
-<<<<<<< HEAD
+
+      case ExceptionalHalt.CreateCollision:
+        return new Exit(ExitCode.CREATE_COLLISION);
 
       case ExceptionalHalt.CreateContractSizeLimit:
-=======
-      case 0x52:
-        return new Exit(ExitCode.STATIC_STATE_CHANGE);
-      case 0x61:
-        return new Exit(ExitCode.CREATE_COLLISION);
-      case 0x65:
->>>>>>> 6b8bf9df
         return new Exit(ExitCode.CODESIZE_EXCEEDS_MAXIMUM);
 
       default: {
@@ -95,10 +75,6 @@
       return new Exit(ExitCode.CREATE_COLLISION);
     }
 
-    if (evmError.error === ERROR.STATIC_STATE_CHANGE) {
-      return new Exit(ExitCode.STATIC_STATE_CHANGE);
-    }
-
     // TODO temporary, should be removed in production
     // eslint-disable-next-line @nomiclabs/hardhat-internal-rules/only-hardhat-error
     throw new Error(`Unmatched evm error: ${evmError.error}`);
@@ -126,8 +102,6 @@
         return "Codesize exceeds maximum";
       case ExitCode.CREATE_COLLISION:
         return "Create collision";
-      case ExitCode.STATIC_STATE_CHANGE:
-        return "State change during static call";
     }
 
     const _exhaustiveCheck: never = this.kind;
@@ -149,8 +123,6 @@
         return new EvmError(ERROR.CODESIZE_EXCEEDS_MAXIMUM);
       case ExitCode.CREATE_COLLISION:
         return new EvmError(ERROR.CREATE_COLLISION);
-      case ExitCode.STATIC_STATE_CHANGE:
-        return new EvmError(ERROR.STATIC_STATE_CHANGE);
     }
 
     const _exhaustiveCheck: never = this.kind;

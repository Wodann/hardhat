import { Block } from "@ethereumjs/block";
import Common from "@ethereumjs/common";
import { Transaction, TxData, TypedTransaction } from "@ethereumjs/tx";
import VM from "@ethereumjs/vm";
import {
  AfterBlockEvent,
  PostByzantiumTxReceipt,
  RunBlockOpts,
} from "@ethereumjs/vm/dist/runBlock";
import { assert } from "chai";
import { Address, BN, bufferToHex } from "ethereumjs-util";
import path from "path";
import sinon from "sinon";

import { numberToRpcQuantity } from "../../../../src/internal/core/jsonrpc/types/base-types";
import { rpcToBlockData } from "../../../../src/internal/hardhat-network/provider/fork/rpcToBlockData";
import { HardhatNode } from "../../../../src/internal/hardhat-network/provider/node";
import {
  ForkedNodeConfig,
  NodeConfig,
} from "../../../../src/internal/hardhat-network/provider/node-types";
import { FakeSenderTransaction } from "../../../../src/internal/hardhat-network/provider/transactions/FakeSenderTransaction";
import { getCurrentTimestamp } from "../../../../src/internal/hardhat-network/provider/utils/getCurrentTimestamp";
import { makeForkClient } from "../../../../src/internal/hardhat-network/provider/utils/makeForkClient";
import { ALCHEMY_URL } from "../../../setup";
import { assertQuantity } from "../helpers/assertions";
import { EMPTY_ACCOUNT_ADDRESS } from "../helpers/constants";
import {
  DEFAULT_ACCOUNTS,
  DEFAULT_ACCOUNTS_ADDRESSES,
  DEFAULT_BLOCK_GAS_LIMIT,
  DEFAULT_CHAIN_ID,
  DEFAULT_HARDFORK,
  DEFAULT_NETWORK_ID,
  DEFAULT_NETWORK_NAME,
} from "../helpers/providers";

// tslint:disable no-string-literal

interface ForkedBlock {
  networkName: string;
  url?: string;
  blockToRun: number;
  chainId: number;
<<<<<<< HEAD
  hardfork: "istanbul" | "muirGlacier" | "berlin";
=======
>>>>>>> 1b334102
}

describe("HardhatNode", () => {
  const config: NodeConfig = {
    automine: false,
    hardfork: DEFAULT_HARDFORK,
    networkName: DEFAULT_NETWORK_NAME,
    chainId: DEFAULT_CHAIN_ID,
    networkId: DEFAULT_NETWORK_ID,
    blockGasLimit: DEFAULT_BLOCK_GAS_LIMIT,
    genesisAccounts: DEFAULT_ACCOUNTS,
  };
  const gasPrice = 1;
  let node: HardhatNode;
  let createTestTransaction: (
    txData: TxData & { from: string }
  ) => FakeSenderTransaction;

  beforeEach(async () => {
    let common: Common;
    [common, node] = await HardhatNode.create(config);
    createTestTransaction = (txData) => {
      const tx = new FakeSenderTransaction(Address.fromString(txData.from), {
        gasPrice,
        ...txData,
      });
      tx.hash();
      return tx;
    };
  });

  describe("getPendingTransactions", () => {
    it("returns both pending and queued transactions from TxPool", async () => {
      const tx1 = createTestTransaction({
        nonce: 0,
        from: DEFAULT_ACCOUNTS_ADDRESSES[0],
        to: EMPTY_ACCOUNT_ADDRESS,
        gasLimit: 21_000,
      });
      const tx2 = createTestTransaction({
        nonce: 2,
        from: DEFAULT_ACCOUNTS_ADDRESSES[0],
        to: EMPTY_ACCOUNT_ADDRESS,
        gasLimit: 21_000,
      });
      const tx3 = createTestTransaction({
        nonce: 3,
        from: DEFAULT_ACCOUNTS_ADDRESSES[0],
        to: EMPTY_ACCOUNT_ADDRESS,
        gasLimit: 21_000,
      });

      await node.sendTransaction(tx1);
      await node.sendTransaction(tx2);
      await node.sendTransaction(tx3);

      const nodePendingTxs = await node.getPendingTransactions();

      assert.sameDeepMembers(
        nodePendingTxs.map((tx) => tx.raw),
        [tx1, tx2, tx3].map((tx) => tx.raw)
      );
    });
  });

  describe("mineBlock", () => {
    async function assertTransactionsWereMined(txs: TypedTransaction[]) {
      for (const tx of txs) {
        const txReceipt = await node.getTransactionReceipt(tx.hash());
        assert.isDefined(txReceipt);
      }

      const block = await node.getLatestBlock();
      assert.lengthOf(block.transactions, txs.length);
      assert.deepEqual(
        block.transactions.map((tx) => bufferToHex(tx.hash())),
        txs.map((tx) => bufferToHex(tx.hash()))
      );
    }

    describe("basic tests", () => {
      it("can mine an empty block", async () => {
        const beforeBlock = await node.getLatestBlockNumber();
        await node.mineBlock();
        const currentBlock = await node.getLatestBlockNumber();
        assert.equal(currentBlock.toString(), beforeBlock.addn(1).toString());
      });

      it("can mine a block with one transaction", async () => {
        const tx = createTestTransaction({
          nonce: 0,
          from: DEFAULT_ACCOUNTS_ADDRESSES[0],
          to: EMPTY_ACCOUNT_ADDRESS,
          gasLimit: 21_000,
          value: 1234,
        });
        await node.sendTransaction(tx);
        await node.mineBlock();

        await assertTransactionsWereMined([tx]);
        const balance = await node.getAccountBalance(EMPTY_ACCOUNT_ADDRESS);
        assert.equal(balance.toString(), "1234");
      });

      it("can mine a block with two transactions from different senders", async () => {
        const tx1 = createTestTransaction({
          nonce: 0,
          from: DEFAULT_ACCOUNTS_ADDRESSES[0],
          to: EMPTY_ACCOUNT_ADDRESS,
          gasLimit: 21_000,
          value: 1234,
        });
        const tx2 = createTestTransaction({
          nonce: 0,
          from: DEFAULT_ACCOUNTS_ADDRESSES[1],
          to: EMPTY_ACCOUNT_ADDRESS,
          gasLimit: 21_000,
          value: 1234,
        });
        await node.sendTransaction(tx1);
        await node.sendTransaction(tx2);
        await node.mineBlock();

        await assertTransactionsWereMined([tx1, tx2]);
        const balance = await node.getAccountBalance(EMPTY_ACCOUNT_ADDRESS);
        assert.equal(balance.toString(), "2468");
      });

      it("can mine a block with two transactions from the same sender", async () => {
        const tx1 = createTestTransaction({
          nonce: 0,
          from: DEFAULT_ACCOUNTS_ADDRESSES[0],
          to: EMPTY_ACCOUNT_ADDRESS,
          gasLimit: 21_000,
          value: 1234,
        });
        const tx2 = createTestTransaction({
          nonce: 1,
          from: DEFAULT_ACCOUNTS_ADDRESSES[0],
          to: EMPTY_ACCOUNT_ADDRESS,
          gasLimit: 21_000,
          value: 1234,
        });
        await node.sendTransaction(tx1);
        await node.sendTransaction(tx2);
        await node.mineBlock();

        await assertTransactionsWereMined([tx1, tx2]);
        const balance = await node.getAccountBalance(EMPTY_ACCOUNT_ADDRESS);
        assert.equal(balance.toString(), "2468");
      });

      it("removes the mined transaction from the tx pool", async () => {
        const tx = createTestTransaction({
          nonce: 0,
          from: DEFAULT_ACCOUNTS_ADDRESSES[0],
          to: EMPTY_ACCOUNT_ADDRESS,
          gasLimit: 21_000,
          value: 1234,
        });
        await node.sendTransaction(tx);

        const pendingTransactionsBefore = await node.getPendingTransactions();
        assert.lengthOf(pendingTransactionsBefore, 1);

        await node.mineBlock();

        const pendingTransactionsAfter = await node.getPendingTransactions();
        assert.lengthOf(pendingTransactionsAfter, 0);
      });

      it("leaves the transactions in the tx pool that did not fit in a block", async () => {
        await node.setBlockGasLimit(55_000);
        const tx1 = createTestTransaction({
          nonce: 0,
          from: DEFAULT_ACCOUNTS_ADDRESSES[0],
          to: EMPTY_ACCOUNT_ADDRESS,
          gasLimit: 30_000, // actual gas used is 21_000
        });
        const expensiveTx2 = createTestTransaction({
          nonce: 0,
          from: DEFAULT_ACCOUNTS_ADDRESSES[1],
          to: EMPTY_ACCOUNT_ADDRESS,
          gasLimit: 40_000,
        });
        const tx3 = createTestTransaction({
          nonce: 1,
          from: DEFAULT_ACCOUNTS_ADDRESSES[0],
          to: EMPTY_ACCOUNT_ADDRESS,
          gasLimit: 30_000, // actual gas used is 21_000
        });
        await node.sendTransaction(tx1);
        await node.sendTransaction(expensiveTx2);
        await node.sendTransaction(tx3);

        const pendingTransactionsBefore = await node.getPendingTransactions();
        assert.sameDeepMembers(
          pendingTransactionsBefore.map((tx) => tx.raw),
          [tx1, expensiveTx2, tx3].map((tx) => tx.raw)
        );

        await node.mineBlock();
        await assertTransactionsWereMined([tx1, tx3]);

        const pendingTransactionsAfter = await node.getPendingTransactions();
        assert.sameDeepMembers(
          pendingTransactionsAfter.map((tx) => tx.raw),
          [expensiveTx2.raw]
        );
      });

      it("sets correct gasUsed values", async () => {
        const tx1 = createTestTransaction({
          nonce: 0,
          from: DEFAULT_ACCOUNTS_ADDRESSES[0],
          to: EMPTY_ACCOUNT_ADDRESS,
          gasLimit: 100_000,
          value: 1234,
        });
        const tx2 = createTestTransaction({
          nonce: 0,
          from: DEFAULT_ACCOUNTS_ADDRESSES[1],
          to: EMPTY_ACCOUNT_ADDRESS,
          gasLimit: 100_000,
          value: 1234,
        });
        await node.sendTransaction(tx1);
        await node.sendTransaction(tx2);
        await node.mineBlock();

        const tx1Receipt = await node.getTransactionReceipt(tx1.hash());
        const tx2Receipt = await node.getTransactionReceipt(tx2.hash());
        assertQuantity(tx1Receipt?.gasUsed, 21_000);
        assertQuantity(tx2Receipt?.gasUsed, 21_000);

        const block = await node.getLatestBlock();
        assert.equal(block.header.gasUsed.toNumber(), 42_000);
      });

      it("assigns miner rewards", async () => {
        const miner = node.getCoinbaseAddress();
        const initialMinerBalance = await node.getAccountBalance(miner);

        const oneEther = new BN(10).pow(new BN(18));
        const txFee = 21_000 * gasPrice;
        const minerReward = oneEther.muln(2).addn(txFee);

        const tx = createTestTransaction({
          nonce: 0,
          from: DEFAULT_ACCOUNTS_ADDRESSES[0],
          to: EMPTY_ACCOUNT_ADDRESS,
          gasLimit: 21_000,
          value: 1234,
        });
        await node.sendTransaction(tx);
        await node.mineBlock();

        const minerBalance = await node.getAccountBalance(miner);
        assert.equal(
          minerBalance.toString(),
          initialMinerBalance.add(minerReward).toString()
        );
      });
    });

    describe("gas limit tests", () => {
      it("mines only as many transactions as would fit in a block", async () => {
        await node.setBlockGasLimit(30_000);
        const tx1 = createTestTransaction({
          nonce: 0,
          from: DEFAULT_ACCOUNTS_ADDRESSES[0],
          to: EMPTY_ACCOUNT_ADDRESS,
          gasLimit: 21_000,
        });
        const tx2 = createTestTransaction({
          nonce: 1,
          from: DEFAULT_ACCOUNTS_ADDRESSES[0],
          to: EMPTY_ACCOUNT_ADDRESS,
          gasLimit: 21_000,
        });
        await node.sendTransaction(tx1);
        await node.sendTransaction(tx2);
        await node.mineBlock();

        await assertTransactionsWereMined([tx1]);
        assert.isUndefined(await node.getTransactionReceipt(tx2.hash()));
      });

      it("uses gasLimit value for determining if a new transaction will fit in a block (1 fits)", async () => {
        await node.setBlockGasLimit(50_000);
        const tx1 = createTestTransaction({
          nonce: 0,
          from: DEFAULT_ACCOUNTS_ADDRESSES[0],
          to: EMPTY_ACCOUNT_ADDRESS,
          gasLimit: 30_000, // actual gas used is 21_000
        });
        const tx2 = createTestTransaction({
          nonce: 1,
          from: DEFAULT_ACCOUNTS_ADDRESSES[0],
          to: EMPTY_ACCOUNT_ADDRESS,
          gasLimit: 30_000, // actual gas used is 21_000
        });
        await node.sendTransaction(tx1);
        await node.sendTransaction(tx2);
        await node.mineBlock();

        await assertTransactionsWereMined([tx1]);
        assert.isUndefined(await node.getTransactionReceipt(tx2.hash()));
      });

      it("uses gasLimit value for determining if a new transaction will fit in a block (2 fit)", async () => {
        // here the first tx is added, and it uses 21_000 gas
        // this leaves 31_000 of gas in the block, so the second one is also included
        await node.setBlockGasLimit(52_000);
        const tx1 = createTestTransaction({
          nonce: 0,
          from: DEFAULT_ACCOUNTS_ADDRESSES[0],
          to: EMPTY_ACCOUNT_ADDRESS,
          gasLimit: 30_000, // actual gas used is 21_000
        });
        const tx2 = createTestTransaction({
          nonce: 1,
          from: DEFAULT_ACCOUNTS_ADDRESSES[0],
          to: EMPTY_ACCOUNT_ADDRESS,
          gasLimit: 30_000, // actual gas used is 21_000
        });
        await node.sendTransaction(tx1);
        await node.sendTransaction(tx2);
        await node.mineBlock();

        await assertTransactionsWereMined([tx1, tx2]);
      });

      it("uses the rest of the txs when one is dropped because of its gas limit", async () => {
        await node.setBlockGasLimit(50_000);
        const tx1 = createTestTransaction({
          nonce: 0,
          from: DEFAULT_ACCOUNTS_ADDRESSES[0],
          to: EMPTY_ACCOUNT_ADDRESS,
          gasLimit: 30_000, // actual gas used is 21_000
          gasPrice: 2,
        });
        const tx2 = createTestTransaction({
          nonce: 1,
          from: DEFAULT_ACCOUNTS_ADDRESSES[0],
          to: EMPTY_ACCOUNT_ADDRESS,
          gasLimit: 30_000, // actual gas used is 21_000
          gasPrice: 2,
        });
        const tx3 = createTestTransaction({
          nonce: 0,
          from: DEFAULT_ACCOUNTS_ADDRESSES[1],
          to: EMPTY_ACCOUNT_ADDRESS,
          gasLimit: 21_000,
          gasPrice: 1,
        });
        await node.sendTransaction(tx1);
        await node.sendTransaction(tx2);
        await node.sendTransaction(tx3);
        await node.mineBlock();

        await assertTransactionsWereMined([tx1, tx3]);
        assert.isUndefined(await node.getTransactionReceipt(tx2.hash()));
      });
    });

    describe("timestamp tests", () => {
      let clock: sinon.SinonFakeTimers;

      beforeEach(() => {
        clock = sinon.useFakeTimers(Date.now());
      });

      afterEach(() => {
        clock.restore();
      });

      it("mines a block with the current timestamp", async () => {
        clock.tick(15_000);
        const now = getCurrentTimestamp();

        await node.mineBlock();
        const block = await node.getLatestBlock();

        assert.equal(block.header.timestamp.toNumber(), now);
      });

      it("mines a block with an incremented timestamp if it clashes with the previous block", async () => {
        const firstBlock = await node.getLatestBlock();
        const firstBlockTimestamp = firstBlock.header.timestamp.toNumber();

        await node.mineBlock();
        const latestBlock = await node.getLatestBlock();
        const latestBlockTimestamp = latestBlock.header.timestamp.toNumber();

        assert.equal(latestBlockTimestamp, firstBlockTimestamp + 1);
      });

      it("assigns an incremented timestamp to each new block mined within the same second", async () => {
        const firstBlock = await node.getLatestBlock();
        const firstBlockTimestamp = firstBlock.header.timestamp.toNumber();

        await node.mineBlock();
        const secondBlock = await node.getLatestBlock();
        const secondBlockTimestamp = secondBlock.header.timestamp.toNumber();

        await node.mineBlock();
        const thirdBlock = await node.getLatestBlock();
        const thirdBlockTimestamp = thirdBlock.header.timestamp.toNumber();

        assert.equal(secondBlockTimestamp, firstBlockTimestamp + 1);
        assert.equal(thirdBlockTimestamp, secondBlockTimestamp + 1);
      });

      it("mines a block with a preset timestamp", async () => {
        const now = getCurrentTimestamp();
        const timestamp = new BN(now).addn(30);
        node.setNextBlockTimestamp(timestamp);
        await node.mineBlock();

        const block = await node.getLatestBlock();
        const blockTimestamp = block.header.timestamp.toNumber();
        assert.equal(blockTimestamp, timestamp.toNumber());
      });

      it("mines the next block normally after a block with preset timestamp", async () => {
        const now = getCurrentTimestamp();
        const timestamp = new BN(now).addn(30);
        node.setNextBlockTimestamp(timestamp);
        await node.mineBlock();

        clock.tick(3_000);
        await node.mineBlock();

        const block = await node.getLatestBlock();
        const blockTimestamp = block.header.timestamp.toNumber();
        assert.equal(blockTimestamp, timestamp.toNumber() + 3);
      });

      it("mines a block with the timestamp passed as a parameter irrespective of the preset timestamp", async () => {
        const now = getCurrentTimestamp();
        const presetTimestamp = new BN(now).addn(30);
        node.setNextBlockTimestamp(presetTimestamp);
        const timestamp = new BN(now).addn(60);
        await node.mineBlock(timestamp);

        const block = await node.getLatestBlock();
        const blockTimestamp = block.header.timestamp.toNumber();
        assert.equal(blockTimestamp, timestamp.toNumber());
      });

      it("mines a block with correct timestamp after time increase", async () => {
        const now = getCurrentTimestamp();
        node.increaseTime(new BN(30));
        await node.mineBlock();

        const block = await node.getLatestBlock();
        const blockTimestamp = block.header.timestamp.toNumber();
        assert.equal(blockTimestamp, now + 30);
      });

      describe("when time is increased by 30s", () => {
        function testPresetTimestamp(offset: number) {
          it("mines a block with the preset timestamp", async () => {
            const now = getCurrentTimestamp();
            const timestamp = new BN(now).addn(offset);
            node.increaseTime(new BN(30));
            node.setNextBlockTimestamp(timestamp);
            await node.mineBlock();

            const block = await node.getLatestBlock();
            const blockTimestamp = block.header.timestamp.toNumber();
            assert.equal(blockTimestamp, timestamp.toNumber());
          });

          it("mining a block with a preset timestamp changes the time offset", async () => {
            const now = getCurrentTimestamp();
            const timestamp = new BN(now).addn(offset);
            node.increaseTime(new BN(30));
            node.setNextBlockTimestamp(timestamp);
            await node.mineBlock();

            clock.tick(3_000);
            await node.mineBlock();

            const block = await node.getLatestBlock();
            const blockTimestamp = block.header.timestamp.toNumber();
            assert.equal(blockTimestamp, timestamp.toNumber() + 3);
          });
        }

        describe("when preset timestamp is 20s into the future", () => {
          testPresetTimestamp(20);
        });

        describe("when preset timestamp is 40s into the future", () => {
          testPresetTimestamp(40);
        });
      });
    });
  });

  describe("full block", function () {
    this.timeout(120000);
<<<<<<< HEAD
    // TODO: Run one block of each hard fork starting from spurious dragon
    const forkedBlocks: ForkedBlock[] = [
      {
        networkName: "mainnet",
        url: ALCHEMY_URL,
=======

    const forkedBlocks: ForkedBlock[] = [
      // We don't run this test against spurious dragon because
      // its receipts contain the state root, and we can't compute it
      {
        networkName: "mainnet",
        url: ALCHEMY_URL,
        blockToRun: 4370001,
        chainId: 1,
      },
      {
        networkName: "mainnet",
        url: ALCHEMY_URL,
        blockToRun: 7280001,
        chainId: 1,
      },
      {
        networkName: "mainnet",
        url: ALCHEMY_URL,
        blockToRun: 9069001,
        chainId: 1,
      },
      {
        networkName: "mainnet",
        url: ALCHEMY_URL,
>>>>>>> 1b334102
        blockToRun: 9300077,
        chainId: 1,
      },
      {
        networkName: "kovan",
        url: (ALCHEMY_URL ?? "").replace("mainnet", "kovan"),
        blockToRun: 23115227,
        chainId: 42,
      },
      {
        networkName: "rinkeby",
        url: (ALCHEMY_URL ?? "").replace("mainnet", "rinkeby"),
        blockToRun: 8004365,
        chainId: 4,
      },
      {
        networkName: "ropsten",
        url: (ALCHEMY_URL ?? "").replace("mainnet", "ropsten"),
        blockToRun: 9812365, // this block has a EIP-2930 tx
        chainId: 3,
      },
      {
        networkName: "ropsten",
        url: (ALCHEMY_URL ?? "").replace("mainnet", "ropsten"),
        blockToRun: 9812365, // this block has a EIP-2930 tx
        chainId: 3,
        hardfork: "berlin",
      },
    ];

<<<<<<< HEAD
    for (const {
      url,
      blockToRun,
      networkName,
      chainId,
      hardfork,
    } of forkedBlocks) {
      it(`should run a ${networkName} block and produce the same results`, async function () {
=======
    for (const { url, blockToRun, networkName, chainId } of forkedBlocks) {
      const remoteCommon = new Common({ chain: chainId });
      const hardfork = remoteCommon.getHardforkByBlockNumber(blockToRun);

      it(`should run a ${networkName} block from ${hardfork} and produce the same results`, async function () {
>>>>>>> 1b334102
        if (url === undefined || url === "") {
          this.skip();
        }

        const forkConfig = {
          jsonRpcUrl: url,
          blockNumber: blockToRun - 1,
        };

        const { forkClient } = await makeForkClient(forkConfig);

        const rpcBlock = await forkClient.getBlockByNumber(
          new BN(blockToRun),
          true
        );

        if (rpcBlock === null) {
          assert.fail();
        }

        const forkCachePath = path.join(__dirname, ".hardhat_node_test_cache");

        const forkedNodeConfig: ForkedNodeConfig = {
          automine: true,
          networkName: "mainnet",
          chainId,
          networkId: 1,
          hardfork,
          forkConfig,
          forkCachePath,
          blockGasLimit: rpcBlock.gasLimit.toNumber(),
          genesisAccounts: [],
        };

        const [common, forkedNode] = await HardhatNode.create(forkedNodeConfig);

<<<<<<< HEAD
        const block = Block.fromBlockData(rpcToBlockData(rpcBlock), {
          common,
          freeze: false,
        });

        // We wipe the receiptTrie just to be sure that it's not copied over
        (block as any).header.receiptTrie = Buffer.alloc(32, 0);
=======
        const block = Block.fromBlockData(
          rpcToBlockData({
            ...rpcBlock,
            // We wipe the receipt root to make sure we get a new one
            receiptsRoot: Buffer.alloc(32, 0),
          }),
          {
            common,
            freeze: false,
          }
        );
>>>>>>> 1b334102

        forkedNode["_vmTracer"].disableTracing();

        const afterBlockEvent = await runBlockAndGetAfterBlockEvent(
          forkedNode["_vm"],
          {
            block,
            generate: true,
            skipBlockValidation: true,
          }
        );

        const modifiedBlock = afterBlockEvent.block;

        await forkedNode["_vm"].blockchain.putBlock(modifiedBlock);
        await forkedNode["_saveBlockAsSuccessfullyRun"](
          modifiedBlock,
          afterBlockEvent
        );

        const newBlock = await forkedNode.getBlockByNumber(new BN(blockToRun));

        if (newBlock === undefined) {
          assert.fail();
        }

        const localReceiptRoot = newBlock.header.receiptTrie.toString("hex");
        const remoteReceiptRoot = rpcBlock.receiptsRoot.toString("hex");

        // We do some manual comparisons here to understand why the root of the receipt tries differ.
        if (localReceiptRoot !== remoteReceiptRoot) {
          for (let i = 0; i < newBlock.transactions.length; i++) {
            const tx = newBlock.transactions[i];
            const txHash = bufferToHex(tx.hash());

            const remoteReceipt = (await forkClient["_httpProvider"].request({
              method: "eth_getTransactionReceipt",
              params: [txHash],
            })) as any;

            const localReceipt = afterBlockEvent.receipts[i];
            const evmResult = afterBlockEvent.results[i];

            assert.equal(
              bufferToHex(localReceipt.bitvector),
              remoteReceipt.logsBloom,
              `Logs bloom of tx index ${i} (${txHash}) should match`
            );

            assert.equal(
              numberToRpcQuantity(evmResult.gasUsed.toNumber()),
              remoteReceipt.gasUsed,
              `Gas used of tx index ${i} (${txHash}) should match`
            );

            assert.equal(
              (localReceipt as PostByzantiumTxReceipt).status,
              remoteReceipt.status,
              `Status of tx index ${i} (${txHash}) should be the same`
            );

            assert.equal(
              evmResult.createdAddress === undefined
                ? undefined
                : `0x${evmResult.createdAddress.toString()}`,
              remoteReceipt.contractAddress,
              `Contract address created by tx index ${i} (${txHash}) should be the same`
            );
          }
        }

        assert.equal(
          localReceiptRoot,
          remoteReceiptRoot,
          "The root of the receipts trie is different than expected"
        );
      });
    }
  });
});

async function runBlockAndGetAfterBlockEvent(
  vm: VM,
  runBlockOpts: RunBlockOpts
): Promise<AfterBlockEvent> {
  let results: AfterBlockEvent;
  function handler(event: AfterBlockEvent) {
    results = event;
  }

  try {
    vm.once("afterBlock", handler);
    await vm.runBlock(runBlockOpts);
  } finally {
    // We need this in case `runBlock` throws before emitting the event.
    // Otherwise we'd be leaking the listener until the next call to runBlock.
    vm.removeListener("afterBlock", handler);
  }

  return results!;
}<|MERGE_RESOLUTION|>--- conflicted
+++ resolved
@@ -1,6 +1,6 @@
 import { Block } from "@ethereumjs/block";
 import Common from "@ethereumjs/common";
-import { Transaction, TxData, TypedTransaction } from "@ethereumjs/tx";
+import { TxData, TypedTransaction } from "@ethereumjs/tx";
 import VM from "@ethereumjs/vm";
 import {
   AfterBlockEvent,
@@ -42,10 +42,6 @@
   url?: string;
   blockToRun: number;
   chainId: number;
-<<<<<<< HEAD
-  hardfork: "istanbul" | "muirGlacier" | "berlin";
-=======
->>>>>>> 1b334102
 }
 
 describe("HardhatNode", () => {
@@ -550,13 +546,6 @@
 
   describe("full block", function () {
     this.timeout(120000);
-<<<<<<< HEAD
-    // TODO: Run one block of each hard fork starting from spurious dragon
-    const forkedBlocks: ForkedBlock[] = [
-      {
-        networkName: "mainnet",
-        url: ALCHEMY_URL,
-=======
 
     const forkedBlocks: ForkedBlock[] = [
       // We don't run this test against spurious dragon because
@@ -582,7 +571,6 @@
       {
         networkName: "mainnet",
         url: ALCHEMY_URL,
->>>>>>> 1b334102
         blockToRun: 9300077,
         chainId: 1,
       },
@@ -604,31 +592,13 @@
         blockToRun: 9812365, // this block has a EIP-2930 tx
         chainId: 3,
       },
-      {
-        networkName: "ropsten",
-        url: (ALCHEMY_URL ?? "").replace("mainnet", "ropsten"),
-        blockToRun: 9812365, // this block has a EIP-2930 tx
-        chainId: 3,
-        hardfork: "berlin",
-      },
     ];
 
-<<<<<<< HEAD
-    for (const {
-      url,
-      blockToRun,
-      networkName,
-      chainId,
-      hardfork,
-    } of forkedBlocks) {
-      it(`should run a ${networkName} block and produce the same results`, async function () {
-=======
     for (const { url, blockToRun, networkName, chainId } of forkedBlocks) {
       const remoteCommon = new Common({ chain: chainId });
       const hardfork = remoteCommon.getHardforkByBlockNumber(blockToRun);
 
       it(`should run a ${networkName} block from ${hardfork} and produce the same results`, async function () {
->>>>>>> 1b334102
         if (url === undefined || url === "") {
           this.skip();
         }
@@ -665,15 +635,6 @@
 
         const [common, forkedNode] = await HardhatNode.create(forkedNodeConfig);
 
-<<<<<<< HEAD
-        const block = Block.fromBlockData(rpcToBlockData(rpcBlock), {
-          common,
-          freeze: false,
-        });
-
-        // We wipe the receiptTrie just to be sure that it's not copied over
-        (block as any).header.receiptTrie = Buffer.alloc(32, 0);
-=======
         const block = Block.fromBlockData(
           rpcToBlockData({
             ...rpcBlock,
@@ -685,7 +646,6 @@
             freeze: false,
           }
         );
->>>>>>> 1b334102
 
         forkedNode["_vmTracer"].disableTracing();
 

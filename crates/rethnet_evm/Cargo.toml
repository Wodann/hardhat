[lib]
bench = false

[package]
name = "rethnet_evm"
version = "0.1.0-dev"
edition = "2021"

[dependencies]
auto_impl = { version = "1.0.1", default-features = false }
cita_trie = { git = "https://github.com/Wodann/cita-trie", rev = "60efef5", version = "4.0.0", default-features = false }
futures = { version = "0.3.28", features = ["alloc", "async-await", "executor", "std"] }
hashbrown = { version = "0.13", default-features = false, features = ["ahash", "serde"] }
hasher = { git = "https://github.com/Wodann/hasher", rev = "89d3fc9", version = "0.1.4", default-features = false, features = ["hash-keccak"] }
itertools = { version = "0.11.0", default-features = false, features = ["use_alloc", "use_std"] }
log = { version = "0.4.17", default-features = false }
once_cell = { version = "1.18.0", default-features = false, features = ["alloc", "race", "std"] }
parking_lot = { version = "0.12.1", default-features = false }
rethnet_eth = { version = "0.1.0-dev", path = "../rethnet_eth", features = ["serde"] }
revm = { git = "https://github.com/Wodann/revm", rev = "9fdf446", version = "3.3", default-features = false, features = ["dev", "secp256k1", "serde", "std"] }
# revm = { path = "../../../revm/crates/revm", version = "3.0", default-features = false, features = ["dev", "serde", "std"] }
rlp = { version = "0.5.2", default-features = false }
serde = { version = "1.0.158", default-features = false, features = ["std"] }
serde_json = { version = "1.0.94", default-features = false, features = ["std"] }
thiserror = { version = "1.0.38", default-features = false }
tokio = { version = "1.21.2", default-features = false, features = ["macros", "rt-multi-thread", "sync"] }
tracing = { version = "0.1.37", features = ["attributes", "std"], optional = true }

[dev-dependencies]
criterion = { version = "0.4.0", default-features = false, features = ["cargo_bench_support", "html_reports", "plotters"] }
rethnet_test_utils = { version = "0.1.0-dev", path = "../rethnet_test_utils" }
<<<<<<< HEAD
=======
tempfile = "3.7.1"
>>>>>>> f49f5b79

[features]
bench-once = [] # limits the benchmark variants to one
test-remote = []
tracing = ["dep:tracing"]

[[bench]]
name = "database_commit"
path = "benches/state/database_commit.rs"
harness = false

[[bench]]
name = "state_debug"
path = "benches/state/state_debug.rs"
harness = false

[[bench]]
name = "state_history"
path = "benches/state/state_history.rs"
harness = false

[[bench]]
name = "state_history_block_context"
path = "benches/state/state_history_block_context.rs"
harness = false

[[bench]]
name = "state_ref"
path = "benches/state/state_ref.rs"
harness = false<|MERGE_RESOLUTION|>--- conflicted
+++ resolved
@@ -10,14 +10,13 @@
 auto_impl = { version = "1.0.1", default-features = false }
 cita_trie = { git = "https://github.com/Wodann/cita-trie", rev = "60efef5", version = "4.0.0", default-features = false }
 futures = { version = "0.3.28", features = ["alloc", "async-await", "executor", "std"] }
-hashbrown = { version = "0.13", default-features = false, features = ["ahash", "serde"] }
 hasher = { git = "https://github.com/Wodann/hasher", rev = "89d3fc9", version = "0.1.4", default-features = false, features = ["hash-keccak"] }
 itertools = { version = "0.11.0", default-features = false, features = ["use_alloc", "use_std"] }
 log = { version = "0.4.17", default-features = false }
 once_cell = { version = "1.18.0", default-features = false, features = ["alloc", "race", "std"] }
 parking_lot = { version = "0.12.1", default-features = false }
 rethnet_eth = { version = "0.1.0-dev", path = "../rethnet_eth", features = ["serde"] }
-revm = { git = "https://github.com/Wodann/revm", rev = "9fdf446", version = "3.3", default-features = false, features = ["dev", "secp256k1", "serde", "std"] }
+revm = { git = "https://github.com/Wodann/revm", rev = "19df2ba", version = "3.3", default-features = false, features = ["dev", "secp256k1", "serde", "std"] }
 # revm = { path = "../../../revm/crates/revm", version = "3.0", default-features = false, features = ["dev", "serde", "std"] }
 rlp = { version = "0.5.2", default-features = false }
 serde = { version = "1.0.158", default-features = false, features = ["std"] }
@@ -29,10 +28,7 @@
 [dev-dependencies]
 criterion = { version = "0.4.0", default-features = false, features = ["cargo_bench_support", "html_reports", "plotters"] }
 rethnet_test_utils = { version = "0.1.0-dev", path = "../rethnet_test_utils" }
-<<<<<<< HEAD
-=======
 tempfile = "3.7.1"
->>>>>>> f49f5b79
 
 [features]
 bench-once = [] # limits the benchmark variants to one

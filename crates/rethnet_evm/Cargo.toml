--- conflicted
+++ resolved
@@ -25,12 +25,6 @@
 tracing = { version = "0.1.37", features = ["attributes", "std"], optional = true }
 
 [dev-dependencies]
-<<<<<<< HEAD
-test-with = { version = "0.9.1", default-features = false }
-
-[features]
-tracing = ["dep:tracing"]
-=======
 criterion = { version = "0.4.0", default-features = false, features = ["cargo_bench_support", "html_reports", "plotters"] }
 test-with = { version = "0.9.1", default-features = false }
 
@@ -39,5 +33,4 @@
 
 [[bench]]
 name = "state"
-harness = false
->>>>>>> b7e76342
+harness = false
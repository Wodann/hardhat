--- conflicted
+++ resolved
@@ -7,16 +7,13 @@
 use revm::{
     db::DatabaseComponentError,
     primitives::{BlockEnv, CfgEnv, EVMError, ExecutionResult, InvalidTransaction, SpecId, TxEnv},
+    Inspector,
 };
 use tokio::runtime::Runtime;
 
 use crate::{
-<<<<<<< HEAD
-    blockchain::AsyncBlockchain, db::AsyncState, evm::run_transaction, trace::Trace, HeaderData,
-=======
-    blockchain::AsyncBlockchain, evm::build_evm, inspector::RethnetInspector, state::AsyncState,
+    blockchain::AsyncBlockchain, evm::run_transaction, runtime::AsyncDatabase, state::AsyncState,
     trace::Trace, HeaderData,
->>>>>>> 6b8bf9df
 };
 
 #[derive(Debug, thiserror::Error)]
@@ -52,13 +49,8 @@
     BE: Debug + Send + 'static,
     SE: Debug + Send + 'static,
 {
-<<<<<<< HEAD
     blockchain: Arc<AsyncBlockchain<BE>>,
     state: Arc<AsyncState<SE>>,
-=======
-    blockchain: Arc<AsyncBlockchain<E>>,
-    state: Arc<AsyncState<E>>,
->>>>>>> 6b8bf9df
     header: PartialHeader,
     transactions: Vec<TxEnv>,
     cfg: CfgEnv,
@@ -70,15 +62,9 @@
     SE: Debug + Send + 'static,
 {
     /// Creates an intance of [`BlockBuilder`], creating a checkpoint in the process.
-<<<<<<< HEAD
     pub fn new(
         blockchain: Arc<AsyncBlockchain<BE>>,
         state: Arc<AsyncState<SE>>,
-=======
-    pub async fn new(
-        blockchain: Arc<AsyncBlockchain<E>>,
-        db: Arc<AsyncState<E>>,
->>>>>>> 6b8bf9df
         cfg: CfgEnv,
         parent: Header,
         header: HeaderData,
@@ -130,6 +116,7 @@
     pub async fn add_transaction(
         &mut self,
         transaction: TxEnv,
+        inspector: Option<Box<dyn Inspector<AsyncDatabase<BE, SE>> + Send>>,
     ) -> Result<(ExecutionResult, Trace), BlockTransactionError<BE, SE>> {
         //  transaction's gas limit cannot be greater than the remaining gas in the block
         if U256::from(transaction.gas_limit) > self.gas_remaining() {
@@ -151,7 +138,6 @@
             },
         };
 
-<<<<<<< HEAD
         let (result, changes, trace) = run_transaction(
             self.state.runtime(),
             self.blockchain.clone(),
@@ -159,27 +145,10 @@
             self.cfg.clone(),
             transaction,
             block,
+            inspector,
         )
         .await
         .unwrap()?;
-=======
-        let blockchain = self.blockchain.clone();
-        let db = self.state.clone();
-        let cfg = self.cfg.clone();
-
-        let (result, changes, trace) = self
-            .state
-            .runtime()
-            .spawn(async move {
-                let mut evm = build_evm(blockchain, db, cfg, transaction, block);
-
-                let mut inspector = RethnetInspector::default();
-                let (result, state) = evm.inspect(&mut inspector);
-                (result, state, inspector.into_trace())
-            })
-            .await
-            .unwrap();
->>>>>>> 6b8bf9df
 
         self.state.apply(changes).await;
 

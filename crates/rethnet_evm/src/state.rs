mod account;
mod debug;
<<<<<<< HEAD
mod fork;
mod layered_state;
=======
mod history;
mod hybrid;
mod layered;
>>>>>>> 472f8e8d
mod remote;
mod trie;

use std::fmt::Debug;

use rethnet_eth::B256;
use revm::{db::StateRef, DatabaseCommit};

pub use self::{
    debug::{AccountModifierFn, StateDebug},
<<<<<<< HEAD
    fork::ForkState,
    layered_state::{LayeredState, RethnetLayer},
    remote::RemoteState,
    sync::{AsyncState, SyncState},
=======
    history::StateHistory,
    hybrid::HybridState,
    layered::{LayeredState, RethnetLayer},
    remote::RemoteDatabase,
>>>>>>> 472f8e8d
};

/// Combinatorial error for the database API
#[derive(Debug, thiserror::Error)]
pub enum StateError {
    /// No checkpoints to revert
    #[error("No checkpoints to revert.")]
    CannotRevert,
    /// Contract with specified code hash does not exist
    #[error("Contract with code hash `{0}` does not exist.")]
    InvalidCodeHash(B256),
    /// Specified state root does not exist
    #[error("State root `{0:?}` does not exist.")]
    InvalidStateRoot(B256),
<<<<<<< HEAD
    /// Not implemented
    #[error("Method not implemented")]
    NotImplemented,
    /// Error from the underlying RPC client
    #[error(transparent)]
    Remote(#[from] rethnet_eth::remote::RpcClientError),
    /// Some other error from an underlying dependency
    #[error(transparent)]
    Other(#[from] std::io::Error),
=======
}

/// Trait that meets all requirements for a synchronous database that can be used by [`AsyncDatabase`].
pub trait SyncState<E>:
    StateRef<Error = E>
    + DatabaseCommit
    + StateDebug<Error = E>
    + StateHistory<Error = E>
    + Debug
    + Send
    + Sync
    + 'static
where
    E: Debug + Send,
{
}

impl<S, E> SyncState<E> for S
where
    S: StateRef<Error = E>
        + DatabaseCommit
        + StateDebug<Error = E>
        + StateHistory<Error = E>
        + Debug
        + Send
        + Sync
        + 'static,
    E: Debug + Send,
{
>>>>>>> 472f8e8d
}<|MERGE_RESOLUTION|>--- conflicted
+++ resolved
@@ -1,13 +1,9 @@
 mod account;
 mod debug;
-<<<<<<< HEAD
 mod fork;
-mod layered_state;
-=======
 mod history;
 mod hybrid;
 mod layered;
->>>>>>> 472f8e8d
 mod remote;
 mod trie;
 
@@ -18,17 +14,11 @@
 
 pub use self::{
     debug::{AccountModifierFn, StateDebug},
-<<<<<<< HEAD
     fork::ForkState,
-    layered_state::{LayeredState, RethnetLayer},
-    remote::RemoteState,
-    sync::{AsyncState, SyncState},
-=======
     history::StateHistory,
     hybrid::HybridState,
     layered::{LayeredState, RethnetLayer},
-    remote::RemoteDatabase,
->>>>>>> 472f8e8d
+    remote::RemoteState,
 };
 
 /// Combinatorial error for the database API
@@ -43,7 +33,6 @@
     /// Specified state root does not exist
     #[error("State root `{0:?}` does not exist.")]
     InvalidStateRoot(B256),
-<<<<<<< HEAD
     /// Not implemented
     #[error("Method not implemented")]
     NotImplemented,
@@ -53,7 +42,6 @@
     /// Some other error from an underlying dependency
     #[error(transparent)]
     Other(#[from] std::io::Error),
-=======
 }
 
 /// Trait that meets all requirements for a synchronous database that can be used by [`AsyncDatabase`].
@@ -83,5 +71,4 @@
         + 'static,
     E: Debug + Send,
 {
->>>>>>> 472f8e8d
 }
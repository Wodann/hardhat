[package]
name = "rethnet_eth"
version = "0.1.0-dev"
edition = "2021"

[dependencies]
bytes = { version = "1.2.1", default-features = false }
ethbloom = { version = "0.13.0", default-features = false, features = ["rlp"] }
futures = {version = "0.3.28", default-features = false}
hash-db = { version = "0.15.2", default-features = false }
hash256-std-hasher = { version = "0.15.2", default-features = false }
hex = { version = "0.4.3", default-features = false, features = ["alloc"] }
hyper = {version = "0.14.27", default-features = false}
itertools = { version = "0.10.5", default-features = false, features = ["use_alloc"] }
log = { version = "0.4.17", default-features = false }
open-fastrlp = { version = "0.1.2", default-features = false, features = ["derive"], optional = true }
primitive-types = { version = "0.11.1", default-features = false, features = ["rlp"] }
reqwest = { version = "0.11", features = ["blocking", "json"] }
<<<<<<< HEAD
=======
# We need the git versions pending the release of `RetryableStrategy`
# https://github.com/TrueLayer/reqwest-middleware/blob/main/reqwest-retry/CHANGELOG.md#unreleased
reqwest-middleware = { git = "https://github.com/TrueLayer/reqwest-middleware", rev = "a54319a", default-features = false }
reqwest-retry = { git = "https://github.com/TrueLayer/reqwest-middleware", rev = "a54319a", default-features = false }
rethnet_defaults = { version = "0.1.0-dev", path = "../rethnet_defaults" }
>>>>>>> 50eee49a
revm-primitives = { git = "https://github.com/Wodann/revm", rev = "19df2ba", version = "1.1", default-features = false }
# revm-primitives = { path = "../../../revm/crates/primitives", version = "1.0", default-features = false }
rlp = { version = "0.5.2", default-features = false, features = ["derive"] }
secp256k1 = { version = "0.24.0", default-features = false, features = ["alloc", "recovery"] }
serde = { version = "1.0.147", default-features = false, features = ["derive"], optional = true }
serde_json = { version = "1.0.89", optional = true }
sha3 = { version = "0.10.8", default-features = false }
thiserror = { version = "1.0.37", default-features = false }
tokio = { version = "1.21.2", default-features = false, features = ["fs", "sync"] }
triehash = { version = "0.8.4", default-features = false }

[dev-dependencies]
lazy_static = "1.4.0"
mockito = { version = "1.0.2", default-features = false }
paste = { version = "1.0.14", default-features = false }
rethnet_test_utils = { version = "0.1.0-dev", path = "../rethnet_test_utils" }
serial_test = "2.0.0"
tempfile = { version = "3.7.1", default-features =  false }
tokio = { version = "1.23.0", features = ["macros"] }
walkdir = { version = "2.3.3", default-features =  false }

[features]
default = ["std"]
# fastrlp = ["dep:open-fastrlp", "ruint/fastrlp"] Broken due to lack of support for fastrlp in primitive-types
serde = ["dep:serde", "bytes/serde", "ethbloom/serialize", "primitive-types/serde", "revm-primitives/serde", "serde_json"]
std = ["bytes/std", "ethbloom/std", "futures/std", "hash256-std-hasher/std", "hash-db/std", "hex/std", "itertools/use_std", "open-fastrlp?/std", "primitive-types/std", "revm-primitives/std", "rlp/std", "secp256k1/std", "serde?/std", "sha3/std", "triehash/std"]
test-remote = ["serde"]<|MERGE_RESOLUTION|>--- conflicted
+++ resolved
@@ -16,14 +16,11 @@
 open-fastrlp = { version = "0.1.2", default-features = false, features = ["derive"], optional = true }
 primitive-types = { version = "0.11.1", default-features = false, features = ["rlp"] }
 reqwest = { version = "0.11", features = ["blocking", "json"] }
-<<<<<<< HEAD
-=======
 # We need the git versions pending the release of `RetryableStrategy`
 # https://github.com/TrueLayer/reqwest-middleware/blob/main/reqwest-retry/CHANGELOG.md#unreleased
 reqwest-middleware = { git = "https://github.com/TrueLayer/reqwest-middleware", rev = "a54319a", default-features = false }
 reqwest-retry = { git = "https://github.com/TrueLayer/reqwest-middleware", rev = "a54319a", default-features = false }
 rethnet_defaults = { version = "0.1.0-dev", path = "../rethnet_defaults" }
->>>>>>> 50eee49a
 revm-primitives = { git = "https://github.com/Wodann/revm", rev = "19df2ba", version = "1.1", default-features = false }
 # revm-primitives = { path = "../../../revm/crates/primitives", version = "1.0", default-features = false }
 rlp = { version = "0.5.2", default-features = false, features = ["derive"] }

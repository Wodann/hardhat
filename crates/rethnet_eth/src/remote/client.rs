use std::collections::{HashMap, VecDeque};
use std::path::{Path, PathBuf};
use std::{
    io,
    sync::atomic::{AtomicU64, Ordering},
};

use bytes::Bytes;
use futures::{stream, StreamExt};
use itertools::{izip, Itertools};
use revm_primitives::{AccountInfo, Address, Bytecode, B256, KECCAK_EMPTY, U256};
use serde::de::DeserializeOwned;
use serde::{Deserialize, Serialize};
use sha3::digest::FixedOutput;
use sha3::{Digest, Sha3_256};
use tokio::sync::OnceCell;

use crate::remote::cacheable_method_invocation::{CacheKey, CacheableMethodInvocation};
use crate::remote::jsonrpc::Id;
use crate::{log::FilterLog, receipt::BlockReceipt, serde::ZeroXPrefixedBytes};

use crate::{log::FilterLog, receipt::BlockReceipt, serde::ZeroXPrefixedBytes};

use super::{
    eth, jsonrpc,
    methods::{GetLogsInput, MethodInvocation},
    BlockSpec,
};

const RPC_CACHE_DIR: &str = "rpc_cache";
// More than 16 concurrent reads does not significantly improve performance on any disk/workload, but
// it can cause slow downs based on this article <https://pkolaczk.github.io/disk-parallelism/>.
const CONCURRENT_DISK_READS: usize = 16;

/// Specialized error types
#[derive(Debug, thiserror::Error)]
pub enum RpcClientError {
    /// The message could not be sent to the remote node
    #[error(transparent)]
    FailedToSend(reqwest::Error),

    /// The remote node failed to reply with the body of the response
    #[error("The response text was corrupted: {0}.")]
    CorruptedResponse(reqwest::Error),

    /// The server returned an error code.
    #[error("The Http server returned error status code: {0}")]
    HttpStatus(reqwest::Error),

    /// The request cannot be serialized as JSON.
    #[error(transparent)]
    InvalidJsonRequest(serde_json::Error),

    /// The server returned an invalid JSON-RPC response.
    #[error("Response '{response}' failed to parse with expected type '{expected_type}', due to error: '{error}'")]
    InvalidResponse {
        /// The response text
        response: String,
        /// The expected type of the response
        expected_type: &'static str,
        /// The parse error
        error: serde_json::Error,
    },

    /// The server returned an invalid JSON-RPC id.
    #[error("The server returned an invalid id: '{id:?}' in response: '{response}'")]
    InvalidId {
        /// The response text
        response: String,
        /// The invalid id
        id: Id,
    },

    /// A response is missing from a batch request.
    #[error("Missing response for method: '{method_invocation:?}' for request id: '{id:?}' in batch request")]
    MissingResponse {
        /// The method invocation for which the response is missing.
        method_invocation: MethodInvocation,
        /// The id of the request iwth the missing response
        id: Id,
        /// The response text
        response: String,
    },

    /// The JSON-RPC returned an error.
    #[error("{error}. Request: {request}")]
    JsonRpcError {
        /// The JSON-RPC error
        error: jsonrpc::Error,
        /// The request JSON
        request: String,
    },

    /// There was a problem with the local cache.
    #[error("{message} for '{cache_key}' with error: '{error}'")]
    CacheError {
        /// Description of the cache error
        message: String,
        /// The cache key for the error
        cache_key: String,
        /// The underlying error
        error: CacheError,
    },
}

/// Wrapper for IO and JSON errors specific to the cache.
#[derive(thiserror::Error, Debug)]
pub enum CacheError {
    /// An IO error
    #[error(transparent)]
    Io(#[from] io::Error),
    /// A JSON parsing error
    #[error(transparent)]
    Json(#[from] serde_json::Error),
}

/// a JSON-RPC method invocation request
#[derive(Deserialize, Serialize)]
pub struct Request<MethodInvocation> {
    /// JSON-RPC version
    #[serde(rename = "jsonrpc")]
    pub version: jsonrpc::Version,
    /// the method to invoke, with its parameters
    #[serde(flatten)]
    pub method: MethodInvocation,
    /// the request ID, to be correlated via the response's ID
    pub id: Id,
}

/// A client for executing RPC methods on a remote Ethereum node.
/// The client caches responses based on chain id, so it's important to not use it with local nodes.
#[derive(Debug)]
pub struct RpcClient {
    url: String,
    chain_id: OnceCell<U256>,
    client: reqwest::Client,
    next_id: AtomicU64,
    rpc_cache_dir: PathBuf,
}

impl RpcClient {
    fn parse_response_str<T: DeserializeOwned>(response: &str) -> Result<T, RpcClientError> {
        serde_json::from_str(response).map_err(|error| RpcClientError::InvalidResponse {
            response: response.to_string(),
            expected_type: std::any::type_name::<T>(),
            error,
        })
    }

    fn parse_response_value<T: DeserializeOwned>(
        response: serde_json::Value,
    ) -> Result<T, RpcClientError> {
        serde_json::from_value(response.clone()).map_err(|error| RpcClientError::InvalidResponse {
            response: response.to_string(),
            expected_type: std::any::type_name::<T>(),
            error,
        })
    }

    fn extract_result<T: DeserializeOwned>(
        request: SerializedRequest,
        response: String,
    ) -> Result<T, RpcClientError> {
        let response: jsonrpc::Response<T> = Self::parse_response_str(&response)?;

        response
            .data
            .into_result()
            .map_err(|error| RpcClientError::JsonRpcError {
                error,
                request: request.to_json_string(),
            })
    }

    fn hash_bytes(input: &[u8]) -> String {
        let hasher = Sha3_256::new_with_prefix(input);
        hex::encode(hasher.finalize_fixed())
    }

    async fn make_cache_path(&self, cache_key: &CacheKey) -> Result<PathBuf, RpcClientError> {
        let chain_id = self.chain_id().await?;

        // TODO We should use a human readable name for the chain id
        // Tracking issue: <https://github.com/NomicFoundation/rethnet/issues/172>
        let directory = self
            .rpc_cache_dir
            .join(Self::hash_bytes(chain_id.as_le_bytes().as_ref()));

        // ensure directory exists
        tokio::fs::DirBuilder::new()
            .recursive(true)
            .create(directory.clone())
            .await
            .map_err(|error| RpcClientError::CacheError {
                message: "failed to create RPC response cache".to_string(),
                cache_key: cache_key.to_string(),
                error: error.into(),
            })?;

        let path = Path::new(&directory).join(format!("{}.json", cache_key));
        Ok(path)
    }

    async fn read_response_from_cache(
        &self,
        cache_key: &CacheKey,
    ) -> Result<Option<serde_json::Value>, RpcClientError> {
        let path = self.make_cache_path(cache_key).await?;
        match tokio::fs::read_to_string(path).await {
            Ok(contents) => match serde_json::from_str(&contents) {
                Ok(value) => Ok(Some(value)),
                Err(error) => {
                    log_cache_error(
                        cache_key.clone(),
                        "failed to deserialize item from RPC response cache",
                        error,
                    );
                    self.remove_from_cache(cache_key).await?;
                    Ok(None)
                }
            },
            Err(error) => {
                match error.kind() {
                    io::ErrorKind::NotFound => (),
                    _ => log_cache_error(
                        cache_key.clone(),
                        "failed to read from RPC response cache",
                        error,
                    ),
                }
                Ok(None)
            }
        }
    }

    async fn remove_from_cache(&self, cache_key: &CacheKey) -> Result<(), RpcClientError> {
        let path = self.make_cache_path(cache_key).await?;
        match tokio::fs::remove_file(path).await {
            Ok(_) => Ok(()),
            Err(error) => {
                log_cache_error(
                    cache_key.clone(),
                    "failed to remove from RPC response cache",
                    error,
                );
                Ok(())
            }
        }
    }

    async fn try_from_cache(
        &self,
        cache_key: Option<&CacheKey>,
    ) -> Result<Option<serde_json::Value>, RpcClientError> {
        if let Some(cache_key) = cache_key {
            self.read_response_from_cache(cache_key).await
        } else {
            Ok(None)
        }
    }

    async fn write_response_to_cache(
        &self,
        cache_key: &CacheKey,
        result: impl Serialize,
    ) -> Result<(), RpcClientError> {
        let cache_path = self.make_cache_path(cache_key).await?;
        let contents = serde_json::to_string(&result).expect(
            "result serializes successfully as it was just deserialized from a JSON string",
        );
        match tokio::fs::write(cache_path, contents).await {
            Ok(_) => (),
            Err(error) => {
                log_cache_error(
                    cache_key.clone(),
                    "failed to write to RPC response cache",
                    error,
                );
            }
        }
        Ok(())
    }

    async fn send_request_body(
        &self,
        request_body: &SerializedRequest,
    ) -> Result<String, RpcClientError> {
        self.client
            .post(self.url.clone())
            .body(request_body.to_json_string())
            .send()
            .await
            .map_err(RpcClientError::FailedToSend)?
            .error_for_status()
            .map_err(RpcClientError::HttpStatus)?
            .text()
            .await
            .map_err(RpcClientError::CorruptedResponse)
    }

    fn get_ids(&self, count: u64) -> Vec<Id> {
        let start = self.next_id.fetch_add(count, Ordering::Relaxed);
        let end = start + count;
        (start..end).map(Id::Num).collect()
    }

    fn serialize_request(
        &self,
        input: MethodInvocation,
    ) -> Result<SerializedRequest, RpcClientError> {
        let id = Id::Num(self.next_id.fetch_add(1, Ordering::Relaxed));
        Self::serialize_request_with_id(input, id)
    }

    fn serialize_request_with_id(
        method: MethodInvocation,
        id: Id,
    ) -> Result<SerializedRequest, RpcClientError> {
        let request = serde_json::to_value(&Request {
            version: jsonrpc::Version::V2_0,
            id,
            method,
        })
        .map_err(RpcClientError::InvalidJsonRequest)?;

        Ok(SerializedRequest(request))
    }

    async fn call<T: DeserializeOwned + Serialize>(
        &self,
        method_invocation: MethodInvocation,
    ) -> Result<T, RpcClientError> {
        let cache_key = CacheableMethodInvocation::try_from(&method_invocation)
            .ok()
            .and_then(|v| v.cache_key());

        let request = self.serialize_request(method_invocation)?;

        let result = if let Some(cached_response) = self.try_from_cache(cache_key.as_ref()).await? {
            serde_json::from_value(cached_response).expect("cache item matches return type")
        } else {
            let result: T = self
                .send_request_body(&request)
                .await
                .and_then(|response| Self::extract_result(request, response))?;

            if let Some(cache_key) = cache_key {
                self.write_response_to_cache(&cache_key, &result).await?;
            }

            result
        };
        Ok(result)
    }

    // We have two different `call` methods to avoid creating recursive async functions as the
    // cached path calls `eth_chainId` without caching.
    async fn call_without_cache<T: DeserializeOwned>(
        &self,
        method_invocation: MethodInvocation,
    ) -> Result<T, RpcClientError> {
        let request = self.serialize_request(method_invocation)?;

        self.send_request_body(&request)
            .await
            .and_then(|response| Self::extract_result(request, response))
    }

    /// Returns the results of the given method invocations.
    async fn batch_call(
        &self,
        method_invocations: &[MethodInvocation],
    ) -> Result<VecDeque<serde_json::Value>, RpcClientError> {
        let ids = self.get_ids(method_invocations.len() as u64);

        let cache_keys = method_invocations
            .iter()
            .map(|m| {
                CacheableMethodInvocation::try_from(m)
                    .ok()
                    .and_then(|v| v.cache_key())
            })
            .collect::<Vec<_>>();

        let mut results: Vec<Option<serde_json::Value>> = stream::iter(&cache_keys)
            .map(|cache_key| self.try_from_cache(cache_key.as_ref()))
            .buffered(CONCURRENT_DISK_READS)
            .collect::<Vec<Result<_, RpcClientError>>>()
            .await
            .into_iter()
            .collect::<Result<Vec<_>, RpcClientError>>()?;

        let mut requests: Vec<SerializedRequest> = Vec::new();
        let mut id_to_index = HashMap::<&Id, usize>::new();
        for (index, (id, method_invocation, cache_response)) in
            izip!(&ids, method_invocations, &results).enumerate()
        {
            if cache_response.is_none() {
                let request =
                    Self::serialize_request_with_id(method_invocation.clone(), id.clone())?;
                requests.push(request);
                id_to_index.insert(id, index);
            }
        }

        let request_body = SerializedRequest(
            serde_json::to_value(&requests).map_err(RpcClientError::InvalidJsonRequest)?,
        );
        let remote_response = self.send_request_body(&request_body).await?;
        let remote_responses: Vec<jsonrpc::Response<serde_json::Value>> =
            Self::parse_response_str(&remote_response)?;

        for response in remote_responses {
            let index = id_to_index
                // Remove to make sure no duplicate ids in response
                .remove(&response.id)
                .ok_or_else(|| RpcClientError::InvalidId {
                    response: remote_response.clone(),
                    id: response.id,
                })?;

            let result =
                response
                    .data
                    .into_result()
                    .map_err(|error| RpcClientError::JsonRpcError {
                        error,
                        request: request_body.to_json_string(),
                    })?;

            if let Some(cache_key) = cache_keys[index].as_ref() {
                self.write_response_to_cache(cache_key, &result).await?;
            }

            results[index] = Some(result);
        }

        results
            .into_iter()
            .enumerate()
            .map(|(index, result)| {
                result.ok_or_else(|| RpcClientError::MissingResponse {
                    method_invocation: method_invocations[index].clone(),
                    id: ids[index].clone(),
                    response: remote_response.clone(),
                })
            })
            .collect()
    }

    /// Create a new instance, given a remote node URL.
    /// The cache directory is the global EDR cache directory configured by the user.
    pub fn new(url: &str, cache_dir: PathBuf) -> Self {
        RpcClient {
            url: url.to_string(),
            chain_id: OnceCell::new(),
            client: reqwest::Client::new(),
            next_id: AtomicU64::new(0),
            rpc_cache_dir: cache_dir.join(RPC_CACHE_DIR),
        }
    }

    /// Calls `eth_blockNumber` and returns the block number.
    pub async fn block_number(&self) -> Result<U256, RpcClientError> {
        self.call(MethodInvocation::BlockNumber()).await
    }

    /// Calls `eth_chainId` and returns the chain ID.
    pub async fn chain_id(&self) -> Result<U256, RpcClientError> {
        let chain_id = *self
            .chain_id
            .get_or_try_init(|| async {
                self.call_without_cache(MethodInvocation::ChainId()).await
            })
            .await?;
        Ok(chain_id)
    }

    /// Submit a consolidated batch of RPC method invocations in order to obtain the set of data
    /// contained in [`AccountInfo`].
    pub async fn get_account_info(
        &self,
        address: &Address,
        block: Option<BlockSpec>,
    ) -> Result<AccountInfo, RpcClientError> {
        let inputs = &[
            MethodInvocation::GetBalance(*address, block.clone()),
            MethodInvocation::GetTransactionCount(*address, block.clone()),
            MethodInvocation::GetCode(*address, block),
        ];

        let responses = self.batch_call(inputs).await?;
        let (balance, nonce, code) = responses
            .into_iter()
            .collect_tuple()
            .expect("batch call checks responses");

<<<<<<< HEAD
        let nonce = serde_json::from_value::<jsonrpc::Response<U256>>(nonce_response)
            .map_err(|err| {
                panic!(
                    "Failed to deserialize nonce due to error: {:?}. Response: {}",
                    err,
                    response.text.clone()
                )
            })
            .and_then(|response| {
                response.data.into_result().map_or_else(
                    |error| {
                        Err(RpcClientError::JsonRpcError {
                            error,
                            request: nonce_request,
                        })
                    },
                    |nonce| Ok(nonce.to()),
                )
            })?;

        let code = serde_json::from_value::<jsonrpc::Response<ZeroXPrefixedBytes>>(code_response)
            .map_err(|err| {
                panic!(
                    "Failed to deserialize code due to error: {:?}. Response: {}",
                    err,
                    response.text.clone(),
                )
            })
            .and_then(|response| {
                response.data.into_result().map_or_else(
                    |error| {
                        Err(RpcClientError::JsonRpcError {
                            error,
                            request: code_request,
                        })
                    },
                    |bytes| {
                        Ok(if bytes.is_empty() {
                            None
                        } else {
                            Some(Bytecode::new_raw(bytes.into()))
                        })
                    },
                )
            })?;
=======
        let balance = Self::parse_response_value::<U256>(balance)?;
        let nonce: u64 = Self::parse_response_value::<U256>(nonce)?.to();
        let code: Bytes = Self::parse_response_value::<ZeroXPrefixedBytes>(code)?.into();
        let code = if code.is_empty() {
            None
        } else {
            Some(Bytecode::new_raw(code))
        };
>>>>>>> f49f5b79

        Ok(AccountInfo {
            balance,
            code_hash: code.as_ref().map_or(KECCAK_EMPTY, Bytecode::hash),
            code,
            nonce,
        })
    }

    /// Calls `eth_getBlockByHash` and returns the transaction's hash.
    pub async fn get_block_by_hash(
        &self,
        hash: &B256,
    ) -> Result<Option<eth::Block<B256>>, RpcClientError> {
        self.call(MethodInvocation::GetBlockByHash(*hash, false))
            .await
    }

    /// Calls `eth_getBlockByHash` and returns the transaction's data.
    pub async fn get_block_by_hash_with_transaction_data(
        &self,
        hash: &B256,
    ) -> Result<Option<eth::Block<eth::Transaction>>, RpcClientError> {
        self.call(MethodInvocation::GetBlockByHash(*hash, true))
            .await
    }

    /// Calls `eth_getBlockByNumber` and returns the transaction's hash.
    pub async fn get_block_by_number(
        &self,
        spec: BlockSpec,
    ) -> Result<eth::Block<B256>, RpcClientError> {
        self.call(MethodInvocation::GetBlockByNumber(spec, false))
            .await
    }

    /// Calls `eth_getBlockByNumber` and returns the transaction's data.
    pub async fn get_block_by_number_with_transaction_data(
        &self,
        spec: BlockSpec,
    ) -> Result<eth::Block<eth::Transaction>, RpcClientError> {
        self.call(MethodInvocation::GetBlockByNumber(spec, true))
            .await
    }

    /// Calls `eth_getLogs`.
    pub async fn get_logs(
        &self,
        from_block: BlockSpec,
        to_block: BlockSpec,
        address: &Address,
    ) -> Result<Vec<FilterLog>, RpcClientError> {
<<<<<<< HEAD
        self.call(&MethodInvocation::GetLogs(GetLogsInput {
=======
        self.call(MethodInvocation::GetLogs(GetLogsInput {
>>>>>>> f49f5b79
            from_block,
            to_block,
            address: *address,
        }))
        .await
    }

    /// Calls `eth_getTransactionByHash`.
    pub async fn get_transaction_by_hash(
        &self,
        tx_hash: &B256,
    ) -> Result<Option<eth::Transaction>, RpcClientError> {
        self.call(MethodInvocation::GetTransactionByHash(*tx_hash))
            .await
    }

    /// Calls `eth_getTransactionCount`.
    pub async fn get_transaction_count(
        &self,
        address: &Address,
        block: Option<BlockSpec>,
    ) -> Result<U256, RpcClientError> {
        self.call(MethodInvocation::GetTransactionCount(*address, block))
            .await
    }

    /// Calls `eth_getTransactionReceipt`.
    pub async fn get_transaction_receipt(
        &self,
        tx_hash: &B256,
    ) -> Result<Option<BlockReceipt>, RpcClientError> {
<<<<<<< HEAD
        self.call(&MethodInvocation::GetTransactionReceipt(*tx_hash))
=======
        self.call(MethodInvocation::GetTransactionReceipt(*tx_hash))
>>>>>>> f49f5b79
            .await
    }

    /// Calls `eth_getStorageAt`.
    pub async fn get_storage_at(
        &self,
        address: &Address,
        position: U256,
        block: Option<BlockSpec>,
    ) -> Result<U256, RpcClientError> {
        self.call(MethodInvocation::GetStorageAt(*address, position, block))
            .await
    }

    /// Calls `net_version`.
    pub async fn network_id(&self) -> Result<U256, RpcClientError> {
        self.call(MethodInvocation::NetVersion()).await
    }
}

/// Don't fail the request, just log an error if we fail to read/write from cache.
fn log_cache_error(cache_key: CacheKey, message: &'static str, error: impl Into<CacheError>) {
    let cache_error = RpcClientError::CacheError {
        message: message.to_string(),
        cache_key: cache_key.to_string(),
        error: error.into(),
    };
    log::error!("{cache_error}");
}

#[derive(Debug, Clone, Deserialize, Serialize)]
#[repr(transparent)]
#[serde(transparent)]
struct SerializedRequest(serde_json::Value);

impl SerializedRequest {
    fn to_json_string(&self) -> String {
        self.0.to_string()
    }
}

#[cfg(test)]
mod tests {
    use std::ops::Deref;
    use std::str::FromStr;

    use reqwest::StatusCode;
    use tempfile::TempDir;

    use super::*;

    struct TestRpcClient {
        client: RpcClient,

        // Need to keep the tempdir around to prevent it from being deleted
        // Only accessed when feature = "test-remote", hence the allow.
        #[allow(dead_code)]
        cache_dir: TempDir,
    }

    impl TestRpcClient {
        fn new(url: &str) -> Self {
            let tempdir = TempDir::new().unwrap();
            Self {
                client: RpcClient::new(url, tempdir.path().into()),
                cache_dir: tempdir,
            }
        }
    }

    impl Deref for TestRpcClient {
        type Target = RpcClient;

        fn deref(&self) -> &Self::Target {
            &self.client
        }
    }

    #[test]
    fn get_ids_zero() {
        let client = RpcClient::new("http://localhost:8545", PathBuf::new());
        let ids = client.get_ids(0);
        assert!(ids.is_empty());
    }

    #[test]
    fn get_ids_more() {
        let client = RpcClient::new("http://localhost:8545", PathBuf::new());
        let count = 11;
        let ids = client.get_ids(count);
        assert_eq!(ids.len(), 11);
    }

    #[tokio::test]
    async fn send_request_body_500_status() {
        const STATUS_CODE: u16 = 500;

        let mut server = mockito::Server::new_async().await;

        let mock = server
            .mock("POST", "/")
            .with_status(STATUS_CODE.into())
            .with_header("content-type", "text/plain")
            .create_async()
            .await;

        let hash =
            B256::from_str("0xc008e9f9bb92057dd0035496fbf4fb54f66b4b18b370928e46d6603933022222")
                .expect("failed to parse hash from string");

        let error = TestRpcClient::new(&server.url())
            .call::<Option<eth::Transaction>>(MethodInvocation::GetTransactionByHash(hash))
            .await
            .expect_err("should have failed to interpret response as a Transaction");

        if let RpcClientError::HttpStatus(error) = error {
            assert_eq!(
                error.status(),
                Some(StatusCode::from_u16(STATUS_CODE).unwrap())
            );
        } else {
            unreachable!("Invalid error: {error}");
        }

        mock.assert_async().await;
    }

    #[cfg(feature = "test-remote")]
    mod alchemy {
<<<<<<< HEAD
        use rethnet_test_utils::env::get_alchemy_url;
=======
        use rethnet_test_utils::env::{get_alchemy_url, get_infura_url};
        use std::fs::File;
>>>>>>> f49f5b79

        use crate::Bytes;

        use super::*;

<<<<<<< HEAD
=======
        use walkdir::WalkDir;

        impl TestRpcClient {
            fn new_with_dir(url: &str, cache_dir: TempDir) -> Self {
                Self {
                    client: RpcClient::new(url, cache_dir.path().into()),
                    cache_dir,
                }
            }

            fn files_in_cache(&self) -> Vec<PathBuf> {
                let mut files = Vec::new();
                for entry in WalkDir::new(&self.cache_dir)
                    .follow_links(true)
                    .into_iter()
                    .filter_map(|e| e.ok())
                {
                    if entry.file_type().is_file() {
                        files.push(entry.path().to_owned());
                    }
                }
                files
            }
        }

>>>>>>> f49f5b79
        #[tokio::test]
        async fn call_bad_api_key() {
            let alchemy_url = "https://eth-mainnet.g.alchemy.com/v2/abcdefg";

            let hash = B256::from_str(
                "0xc008e9f9bb92057dd0035496fbf4fb54f66b4b18b370928e46d6603933022222",
            )
            .expect("failed to parse hash from string");

            let error = TestRpcClient::new(alchemy_url)
                .call::<Option<eth::Transaction>>(MethodInvocation::GetTransactionByHash(hash))
                .await
                .expect_err("should have failed to interpret response as a Transaction");

            if let RpcClientError::HttpStatus(error) = error {
                assert_eq!(error.status(), Some(StatusCode::from_u16(401).unwrap()));
            } else {
                unreachable!("Invalid error: {error}");
            }
        }

        #[tokio::test]
        async fn call_failed_to_send_error() {
            let alchemy_url = "https://xxxeth-mainnet.g.alchemy.com/";

            let hash = B256::from_str(
                "0xc008e9f9bb92057dd0035496fbf4fb54f66b4b18b370928e46d6603933051111",
            )
            .expect("failed to parse hash from string");

            let error = TestRpcClient::new(alchemy_url)
                .call::<Option<eth::Transaction>>(MethodInvocation::GetTransactionByHash(hash))
                .await
                .expect_err("should have failed to connect due to a garbage domain name");

            if let RpcClientError::FailedToSend(error) = error {
                assert!(error.to_string().contains(&format!("error sending request for url ({alchemy_url}): error trying to connect: dns error: ")));
            } else {
                unreachable!("Invalid error: {error}");
            }
        }

        #[tokio::test]
        async fn get_account_info_contract() {
            let alchemy_url = get_alchemy_url();

            let dai_address = Address::from_str("0x6b175474e89094c44da98b954eedeac495271d0f")
                .expect("failed to parse address");

            let account_info = TestRpcClient::new(&alchemy_url)
                .get_account_info(&dai_address, Some(BlockSpec::Number(U256::from(16220843))))
                .await
                .expect("should have succeeded");

            assert_eq!(account_info.balance, U256::ZERO);
            assert_eq!(account_info.nonce, 1);
            assert_ne!(account_info.code_hash, KECCAK_EMPTY);
            assert!(account_info.code.is_some());
        }

        #[tokio::test]
        async fn get_account_info_works_from_cache() {
            let alchemy_url = get_alchemy_url();
            let client = TestRpcClient::new(&alchemy_url);

            let dai_address = Address::from_str("0x6b175474e89094c44da98b954eedeac495271d0f")
                .expect("failed to parse address");
            let block_spec = BlockSpec::Number(U256::from(16220843));

            assert_eq!(client.files_in_cache().len(), 0);

            // Populate cache
            client
                .get_account_info(&dai_address, Some(block_spec.clone()))
                .await
                .expect("should have succeeded");

            assert_eq!(client.files_in_cache().len(), 3);

            // Returned from cache
            let account_info = client
                .get_account_info(&dai_address, Some(block_spec))
                .await
                .expect("should have succeeded");

            assert_eq!(client.files_in_cache().len(), 3);

            assert_eq!(account_info.balance, U256::ZERO);
            assert_eq!(account_info.nonce, 1);
            assert_ne!(account_info.code_hash, KECCAK_EMPTY);
            assert!(account_info.code.is_some());
        }

        #[tokio::test]
        async fn get_account_info_works_with_partial_cache() {
            let alchemy_url = get_alchemy_url();
            let client = TestRpcClient::new(&alchemy_url);

            let dai_address = Address::from_str("0x6b175474e89094c44da98b954eedeac495271d0f")
                .expect("failed to parse address");
            let block_spec = BlockSpec::Number(U256::from(16220843));

            assert_eq!(client.files_in_cache().len(), 0);

            // Populate cache
            client
                .get_transaction_count(&dai_address, Some(block_spec.clone()))
                .await
                .expect("should have succeeded");

            assert_eq!(client.files_in_cache().len(), 1);

            let account_info = client
                .get_account_info(&dai_address, Some(block_spec.clone()))
                .await
                .expect("should have succeeded");

            assert_eq!(client.files_in_cache().len(), 3);

            assert_eq!(account_info.balance, U256::ZERO);
            assert_eq!(account_info.nonce, 1);
            assert_ne!(account_info.code_hash, KECCAK_EMPTY);
            assert!(account_info.code.is_some());
        }

        #[tokio::test]
        async fn get_account_info_empty_account() {
            let alchemy_url = get_alchemy_url();

            let empty_address = Address::from_str("0xffffffffffffffffffffffffffffffffffffffff")
                .expect("failed to parse address");

            let account_info = TestRpcClient::new(&alchemy_url)
                .get_account_info(&empty_address, Some(BlockSpec::Number(U256::from(1))))
                .await
                .expect("should have succeeded");

            assert_eq!(account_info.balance, U256::ZERO);
            assert_eq!(account_info.nonce, 0);
            assert_eq!(account_info.code_hash, KECCAK_EMPTY);
            assert!(account_info.code.is_none());
        }

        #[tokio::test]
        async fn get_account_info_future_block() {
            let alchemy_url = get_alchemy_url();

            let dai_address = Address::from_str("0x6b175474e89094c44da98b954eedeac495271d0f")
                .expect("failed to parse address");

            let error = TestRpcClient::new(&alchemy_url)
                .get_account_info(&dai_address, Some(BlockSpec::Number(U256::MAX)))
                .await
                .expect_err("should have failed");

            if let RpcClientError::JsonRpcError { error, .. } = error {
                assert_eq!(error.code, -32000);
                assert_eq!(error.message, "header for hash not found");
                assert!(error.data.is_none());
            } else {
                unreachable!("Invalid error: {error}");
            }
        }

        #[tokio::test]
        async fn get_account_info_latest_contract() {
            let alchemy_url = get_alchemy_url();

            let dai_address = Address::from_str("0x6b175474e89094c44da98b954eedeac495271d0f")
                .expect("failed to parse address");

            let account_info = TestRpcClient::new(&alchemy_url)
                .get_account_info(&dai_address, Some(BlockSpec::latest()))
                .await
                .expect("should have succeeded");

            assert_ne!(account_info.code_hash, KECCAK_EMPTY);
            assert!(account_info.code.is_some());
        }

        #[tokio::test]
        async fn get_block_by_hash_some() {
            let alchemy_url = get_alchemy_url();

            let hash = B256::from_str(
                "0x71d5e7c8ff9ea737034c16e333a75575a4a94d29482e0c2b88f0a6a8369c1812",
            )
            .expect("failed to parse hash from string");

            let block = TestRpcClient::new(&alchemy_url)
                .get_block_by_hash(&hash)
                .await
                .expect("should have succeeded");

            assert!(block.is_some());
            let block = block.unwrap();

            assert_eq!(block.hash, Some(hash));
            assert_eq!(block.transactions.len(), 192);
        }

        #[tokio::test]
        async fn get_block_by_hash_none() {
            let alchemy_url = get_alchemy_url();

            let hash = B256::from_str(
                "0xffffffffffffffffffffffffffffffffffffffffffffffffffffffffffffffff",
            )
            .expect("failed to parse hash from string");

            let block = TestRpcClient::new(&alchemy_url)
                .get_block_by_hash(&hash)
                .await
                .expect("should have succeeded");

            assert!(block.is_none());
        }

        #[tokio::test]
        async fn get_block_by_hash_with_transaction_data_some() {
            let alchemy_url = get_alchemy_url();

            let hash = B256::from_str(
                "0x71d5e7c8ff9ea737034c16e333a75575a4a94d29482e0c2b88f0a6a8369c1812",
            )
            .expect("failed to parse hash from string");

            let block = TestRpcClient::new(&alchemy_url)
                .get_block_by_hash_with_transaction_data(&hash)
                .await
                .expect("should have succeeded");

            assert!(block.is_some());
            let block = block.unwrap();

            assert_eq!(block.hash, Some(hash));
            assert_eq!(block.transactions.len(), 192);
        }

        #[tokio::test]
        async fn get_block_by_hash_with_transaction_data_none() {
            let alchemy_url = get_alchemy_url();

            let hash = B256::from_str(
                "0xffffffffffffffffffffffffffffffffffffffffffffffffffffffffffffffff",
            )
            .expect("failed to parse hash from string");

            let block = TestRpcClient::new(&alchemy_url)
                .get_block_by_hash_with_transaction_data(&hash)
                .await
                .expect("should have succeeded");

            assert!(block.is_none());
        }

        #[tokio::test]
        async fn get_block_by_number_some() {
            let alchemy_url = get_alchemy_url();

            let block_number = U256::from(16222385);

            let block = TestRpcClient::new(&alchemy_url)
                .get_block_by_number(BlockSpec::Number(block_number))
                .await
                .expect("should have succeeded");

            assert_eq!(block.number, Some(block_number));
            assert_eq!(block.transactions.len(), 102);
        }

        #[tokio::test]
        async fn get_block_by_number_none() {
            let alchemy_url = get_alchemy_url();

            let block_number = U256::MAX;

            let error = TestRpcClient::new(&alchemy_url)
                .get_block_by_number(BlockSpec::Number(block_number))
                .await
                .expect_err("should have failed to retrieve non-existent block number");

            if let RpcClientError::HttpStatus(error) = error {
                assert_eq!(error.status(), Some(StatusCode::from_u16(400).unwrap()));
            } else {
                unreachable!("Invalid error: {error}");
            }
        }

        #[tokio::test]
        async fn get_block_by_number_with_transaction_data_some() {
            let alchemy_url = get_alchemy_url();

            let block_number = U256::from(16222385);

            let block = TestRpcClient::new(&alchemy_url)
                .get_block_by_number(BlockSpec::Number(block_number))
                .await
                .expect("should have succeeded");

            assert_eq!(block.number, Some(block_number));
            assert_eq!(block.transactions.len(), 102);
        }

        #[tokio::test]
        async fn get_block_by_number_with_transaction_data_none() {
            let alchemy_url = get_alchemy_url();

            let block_number = U256::MAX;

            let error = TestRpcClient::new(&alchemy_url)
                .get_block_by_number(BlockSpec::Number(block_number))
                .await
                .expect_err("should have failed to retrieve non-existent block number");

            if let RpcClientError::HttpStatus(error) = error {
                assert_eq!(error.status(), Some(StatusCode::from_u16(400).unwrap()));
            } else {
                unreachable!("Invalid error: {error}");
            }
        }

        #[tokio::test]
        async fn get_earliest_block() {
            let alchemy_url = get_alchemy_url();

            let _block = TestRpcClient::new(&alchemy_url)
                .get_block_by_number(BlockSpec::earliest())
                .await
                .expect("should have succeeded");
        }

        #[tokio::test]
        async fn get_earliest_block_with_transaction_data() {
            let alchemy_url = get_alchemy_url();

            let _block = TestRpcClient::new(&alchemy_url)
                .get_block_by_number_with_transaction_data(BlockSpec::earliest())
                .await
                .expect("should have succeeded");
        }

        #[tokio::test]
        async fn get_latest_block() {
            let alchemy_url = get_alchemy_url();

            let _block = TestRpcClient::new(&alchemy_url)
                .get_block_by_number(BlockSpec::latest())
                .await
                .expect("should have succeeded");
        }

        #[tokio::test]
        async fn get_latest_block_with_transaction_data() {
            let alchemy_url = get_alchemy_url();

            let _block = TestRpcClient::new(&alchemy_url)
                .get_block_by_number_with_transaction_data(BlockSpec::latest())
                .await
                .expect("should have succeeded");
        }

        #[tokio::test]
        async fn get_pending_block() {
            let alchemy_url = get_alchemy_url();

            let _block = TestRpcClient::new(&alchemy_url)
                .get_block_by_number(BlockSpec::pending())
                .await
                .expect("should have succeeded");
        }

        #[tokio::test]
        async fn get_pending_block_with_transaction_data() {
            let alchemy_url = get_alchemy_url();

            let _block = TestRpcClient::new(&alchemy_url)
                .get_block_by_number_with_transaction_data(BlockSpec::pending())
                .await
                .expect("should have succeeded");
        }

        #[tokio::test]
        async fn get_logs_some() {
            let alchemy_url = get_alchemy_url();
            let logs = TestRpcClient::new(&alchemy_url)
                .get_logs(
                    BlockSpec::Number(U256::from(10496585)),
                    BlockSpec::Number(U256::from(10496585)),
                    &Address::from_str("0xc02aaa39b223fe8d0a0e5c4f27ead9083c756cc2")
                        .expect("failed to parse data"),
                )
                .await
                .expect("failed to get logs");

            assert_eq!(logs.len(), 12);
            // TODO: assert more things about the log(s)
            // TODO: consider asserting something about the logs bloom
        }

        #[tokio::test]
        async fn get_logs_future_from_block() {
            let alchemy_url = get_alchemy_url();
            let error = TestRpcClient::new(&alchemy_url)
                .get_logs(
                    BlockSpec::Number(U256::MAX),
                    BlockSpec::Number(U256::MAX),
                    &Address::from_str("0xffffffffffffffffffffffffffffffffffffffff")
                        .expect("failed to parse data"),
                )
                .await
                .expect_err("should have failed to get logs");

            if let RpcClientError::HttpStatus(error) = error {
                assert_eq!(error.status(), Some(StatusCode::from_u16(400).unwrap()));
            } else {
                unreachable!("Invalid error: {error}");
            }
        }

        #[tokio::test]
        async fn get_logs_future_to_block() {
            let alchemy_url = get_alchemy_url();
            let error = TestRpcClient::new(&alchemy_url)
                .get_logs(
                    BlockSpec::Number(U256::from(10496585)),
                    BlockSpec::Number(U256::MAX),
                    &Address::from_str("0xffffffffffffffffffffffffffffffffffffffff")
                        .expect("failed to parse data"),
                )
                .await
                .expect_err("should have failed to get logs");

            if let RpcClientError::HttpStatus(error) = error {
                assert_eq!(error.status(), Some(StatusCode::from_u16(400).unwrap()));
            } else {
                unreachable!("Invalid error: {error}");
            }
        }

        #[tokio::test]
        async fn get_logs_missing_address() {
            let alchemy_url = get_alchemy_url();
            let logs = TestRpcClient::new(&alchemy_url)
                .get_logs(
                    BlockSpec::Number(U256::from(10496585)),
                    BlockSpec::Number(U256::from(10496585)),
                    &Address::from_str("0xffffffffffffffffffffffffffffffffffffffff")
                        .expect("failed to parse data"),
                )
                .await
                .expect("failed to get logs");

            assert_eq!(logs.len(), 0);
        }

        #[tokio::test]
        async fn get_transaction_by_hash_some() {
            let alchemy_url = get_alchemy_url();

            let hash = B256::from_str(
                "0xc008e9f9bb92057dd0035496fbf4fb54f66b4b18b370928e46d6603933054d5a",
            )
            .expect("failed to parse hash from string");

            let tx = TestRpcClient::new(&alchemy_url)
                .get_transaction_by_hash(&hash)
                .await
                .expect("failed to get transaction by hash");

            assert!(tx.is_some());
            let tx = tx.unwrap();

            assert_eq!(
                tx.block_hash,
                Some(
                    B256::from_str(
                        "0x88fadbb673928c61b9ede3694ae0589ac77ae38ec90a24a6e12e83f42f18c7e8"
                    )
                    .expect("couldn't parse data")
                )
            );
            assert_eq!(
                tx.block_number,
                Some(U256::from_str_radix("a74fde", 16).expect("couldn't parse data"))
            );
            assert_eq!(tx.hash, hash);
            assert_eq!(
                tx.from,
                Address::from_str("0x7d97fcdb98632a91be79d3122b4eb99c0c4223ee")
                    .expect("couldn't parse data")
            );
            assert_eq!(
                tx.gas,
                U256::from_str_radix("30d40", 16).expect("couldn't parse data")
            );
            assert_eq!(
                tx.gas_price,
                U256::from_str_radix("1e449a99b8", 16).expect("couldn't parse data")
            );
            assert_eq!(
            tx.input,
            Bytes::from(hex::decode("a9059cbb000000000000000000000000e2c1e729e05f34c07d80083982ccd9154045dcc600000000000000000000000000000000000000000000000000000004a817c800").unwrap())
        );
            assert_eq!(
                tx.nonce,
                u64::from_str_radix("653b", 16).expect("couldn't parse data")
            );
            assert_eq!(
                tx.r,
                U256::from_str_radix(
                    "eb56df45bd355e182fba854506bc73737df275af5a323d30f98db13fdf44393a",
                    16
                )
                .expect("couldn't parse data")
            );
            assert_eq!(
                tx.s,
                U256::from_str_radix(
                    "2c6efcd210cdc7b3d3191360f796ca84cab25a52ed8f72efff1652adaabc1c83",
                    16
                )
                .expect("couldn't parse data")
            );
            assert_eq!(
                tx.to,
                Some(
                    Address::from_str("dac17f958d2ee523a2206206994597c13d831ec7")
                        .expect("couldn't parse data")
                )
            );
            assert_eq!(
                tx.transaction_index,
                Some(u64::from_str_radix("88", 16).expect("couldn't parse data"))
            );
            assert_eq!(
                tx.v,
                u64::from_str_radix("1c", 16).expect("couldn't parse data")
            );
            assert_eq!(
                tx.value,
                U256::from_str_radix("0", 16).expect("couldn't parse data")
            );
        }

        #[tokio::test]
        async fn get_transaction_by_hash_none() {
            let alchemy_url = get_alchemy_url();

            let hash = B256::from_str(
                "0xffffffffffffffffffffffffffffffffffffffffffffffffffffffffffffffff",
            )
            .expect("failed to parse hash from string");

            let tx = TestRpcClient::new(&alchemy_url)
                .get_transaction_by_hash(&hash)
                .await
                .expect("failed to get transaction by hash");

            assert!(tx.is_none());
        }

        #[tokio::test]
        async fn get_transaction_count_some() {
            let alchemy_url = get_alchemy_url();

            let dai_address = Address::from_str("0x6b175474e89094c44da98b954eedeac495271d0f")
                .expect("failed to parse address");

            let transaction_count = TestRpcClient::new(&alchemy_url)
                .get_transaction_count(&dai_address, Some(BlockSpec::Number(U256::from(16220843))))
                .await
                .expect("should have succeeded");

            assert_eq!(transaction_count, U256::from(1));
        }

        #[tokio::test]
        async fn get_transaction_count_none() {
            let alchemy_url = get_alchemy_url();

            let missing_address = Address::from_str("0xffffffffffffffffffffffffffffffffffffffff")
                .expect("failed to parse address");

            let transaction_count = TestRpcClient::new(&alchemy_url)
                .get_transaction_count(
                    &missing_address,
                    Some(BlockSpec::Number(U256::from(16220843))),
                )
                .await
                .expect("should have succeeded");

            assert_eq!(transaction_count, U256::ZERO);
        }

        #[tokio::test]
        async fn get_transaction_count_future_block() {
            let alchemy_url = get_alchemy_url();

            let missing_address = Address::from_str("0xffffffffffffffffffffffffffffffffffffffff")
                .expect("failed to parse address");

            let error = TestRpcClient::new(&alchemy_url)
                .get_transaction_count(&missing_address, Some(BlockSpec::Number(U256::MAX)))
                .await
                .expect_err("should have failed");

            if let RpcClientError::JsonRpcError { error, .. } = error {
                assert_eq!(error.code, -32000);
                assert_eq!(error.message, "header for hash not found");
                assert!(error.data.is_none());
            } else {
                unreachable!("Invalid error: {error}");
            }
        }

        #[tokio::test]
        async fn get_transaction_receipt_some() {
            let alchemy_url = get_alchemy_url();

            let hash = B256::from_str(
                "0xc008e9f9bb92057dd0035496fbf4fb54f66b4b18b370928e46d6603933054d5a",
            )
            .expect("failed to parse hash from string");

            let receipt = TestRpcClient::new(&alchemy_url)
                .get_transaction_receipt(&hash)
                .await
                .expect("failed to get transaction by hash");

            assert!(receipt.is_some());
            let receipt = receipt.unwrap();

            assert_eq!(
                receipt.block_hash,
                B256::from_str(
                    "0x88fadbb673928c61b9ede3694ae0589ac77ae38ec90a24a6e12e83f42f18c7e8"
                )
                .expect("couldn't parse data")
            );
            assert_eq!(
                receipt.block_number,
                U256::from_str_radix("a74fde", 16).expect("couldn't parse data")
            );
            assert_eq!(receipt.contract_address, None);
            assert_eq!(
                receipt.cumulative_gas_used(),
                U256::from_str_radix("56c81b", 16).expect("couldn't parse data")
            );
            assert_eq!(
                receipt.effective_gas_price,
                U256::from_str_radix("1e449a99b8", 16).expect("couldn't parse data")
            );
            assert_eq!(
                receipt.from,
                Address::from_str("0x7d97fcdb98632a91be79d3122b4eb99c0c4223ee")
                    .expect("couldn't parse data")
            );
            assert_eq!(
                receipt.gas_used,
                U256::from_str_radix("a0f9", 16).expect("couldn't parse data")
            );
            assert_eq!(receipt.logs().len(), 1);
            assert_eq!(receipt.state_root(), None);
            assert_eq!(receipt.status_code(), Some(1));
            assert_eq!(
                receipt.to,
                Some(
                    Address::from_str("dac17f958d2ee523a2206206994597c13d831ec7")
                        .expect("couldn't parse data")
                )
            );
            assert_eq!(receipt.transaction_hash, hash);
            assert_eq!(receipt.transaction_index, 136);
            assert_eq!(receipt.transaction_type(), 0);
        }

        #[tokio::test]
        async fn get_transaction_receipt_none() {
            let alchemy_url = get_alchemy_url();

            let hash = B256::from_str(
                "0xffffffffffffffffffffffffffffffffffffffffffffffffffffffffffffffff",
            )
            .expect("failed to parse hash from string");

            let receipt = TestRpcClient::new(&alchemy_url)
                .get_transaction_receipt(&hash)
                .await
                .expect("failed to get transaction receipt");

            assert!(receipt.is_none());
        }

        #[tokio::test]
        async fn get_storage_at_some() {
            let alchemy_url = get_alchemy_url();

            let dai_address = Address::from_str("0x6b175474e89094c44da98b954eedeac495271d0f")
                .expect("failed to parse address");

            let total_supply = TestRpcClient::new(&alchemy_url)
                .get_storage_at(
                    &dai_address,
                    U256::from(1),
                    Some(BlockSpec::Number(U256::from(16220843))),
                )
                .await
                .expect("should have succeeded");

            assert_eq!(
                total_supply,
                U256::from_str_radix(
                    "000000000000000000000000000000000000000010a596ae049e066d4991945c",
                    16
                )
                .expect("failed to parse storage location")
            );
        }

        #[tokio::test]
        async fn get_storage_at_none() {
            let alchemy_url = get_alchemy_url();

            let missing_address = Address::from_str("0xffffffffffffffffffffffffffffffffffffffff")
                .expect("failed to parse address");

            let value = TestRpcClient::new(&alchemy_url)
                .get_storage_at(
                    &missing_address,
                    U256::from(1),
                    Some(BlockSpec::Number(U256::from(1))),
                )
                .await
                .expect("should have succeeded");

            assert_eq!(value, U256::ZERO);
        }

        #[tokio::test]
        async fn get_storage_at_latest() {
            let alchemy_url = get_alchemy_url();

            let dai_address = Address::from_str("0x6b175474e89094c44da98b954eedeac495271d0f")
                .expect("failed to parse address");

            let _total_supply = TestRpcClient::new(&alchemy_url)
                .get_storage_at(
                    &dai_address,
                    U256::from_str_radix(
                        "0000000000000000000000000000000000000000000000000000000000000001",
                        16,
                    )
                    .expect("failed to parse storage location"),
                    Some(BlockSpec::latest()),
                )
                .await
                .expect("should have succeeded");
        }

        #[tokio::test]
        async fn get_storage_at_future_block() {
            let alchemy_url = get_alchemy_url();

            let dai_address = Address::from_str("0x6b175474e89094c44da98b954eedeac495271d0f")
                .expect("failed to parse address");

            let error = TestRpcClient::new(&alchemy_url)
                .get_storage_at(
                    &dai_address,
                    U256::from(1),
                    Some(BlockSpec::Number(U256::MAX)),
                )
                .await
                .expect_err("should have failed");

            if let RpcClientError::JsonRpcError { error, .. } = error {
                assert_eq!(error.code, -32000);
                assert_eq!(error.message, "header for hash not found");
                assert!(error.data.is_none());
            } else {
                unreachable!("Invalid error: {error}");
            }
        }

        #[tokio::test]
        async fn network_id_success() {
            let alchemy_url = get_alchemy_url();

            let version = TestRpcClient::new(&alchemy_url)
                .network_id()
                .await
                .expect("should have succeeded");

            assert_eq!(version, U256::from(1));
        }

        #[tokio::test]
        async fn switching_provider_doesnt_invalidate_cache() {
            let alchemy_url = get_alchemy_url();
            let infura_url = get_infura_url();

            let alchemy_client = TestRpcClient::new(&alchemy_url);
            alchemy_client
                .network_id()
                .await
                .expect("should have succeeded");
            let alchemy_cached_files = alchemy_client.files_in_cache();
            assert_eq!(alchemy_cached_files.len(), 1);

            let infura_client = TestRpcClient::new_with_dir(&infura_url, alchemy_client.cache_dir);
            infura_client
                .network_id()
                .await
                .expect("should have succeeded");
            let infura_cached_files = infura_client.files_in_cache();
            assert_eq!(alchemy_cached_files, infura_cached_files);
        }

        #[tokio::test]
        async fn stores_result_in_cache() {
            let alchemy_url = get_alchemy_url();
            let client = TestRpcClient::new(&alchemy_url);
            let dai_address = Address::from_str("0x6b175474e89094c44da98b954eedeac495271d0f")
                .expect("failed to parse address");

            let total_supply = client
                .get_storage_at(
                    &dai_address,
                    U256::from(1),
                    Some(BlockSpec::Number(U256::from(16220843))),
                )
                .await
                .expect("should have succeeded");

            let cached_files = client.files_in_cache();
            assert_eq!(cached_files.len(), 1);

            let mut file = File::open(&cached_files[0]).expect("failed to open file");
            let cached_result: U256 = serde_json::from_reader(&mut file).expect("failed to parse");

            assert_eq!(total_supply, cached_result);
        }
    }
}<|MERGE_RESOLUTION|>--- conflicted
+++ resolved
@@ -17,8 +17,6 @@
 
 use crate::remote::cacheable_method_invocation::{CacheKey, CacheableMethodInvocation};
 use crate::remote::jsonrpc::Id;
-use crate::{log::FilterLog, receipt::BlockReceipt, serde::ZeroXPrefixedBytes};
-
 use crate::{log::FilterLog, receipt::BlockReceipt, serde::ZeroXPrefixedBytes};
 
 use super::{
@@ -495,53 +493,6 @@
             .collect_tuple()
             .expect("batch call checks responses");
 
-<<<<<<< HEAD
-        let nonce = serde_json::from_value::<jsonrpc::Response<U256>>(nonce_response)
-            .map_err(|err| {
-                panic!(
-                    "Failed to deserialize nonce due to error: {:?}. Response: {}",
-                    err,
-                    response.text.clone()
-                )
-            })
-            .and_then(|response| {
-                response.data.into_result().map_or_else(
-                    |error| {
-                        Err(RpcClientError::JsonRpcError {
-                            error,
-                            request: nonce_request,
-                        })
-                    },
-                    |nonce| Ok(nonce.to()),
-                )
-            })?;
-
-        let code = serde_json::from_value::<jsonrpc::Response<ZeroXPrefixedBytes>>(code_response)
-            .map_err(|err| {
-                panic!(
-                    "Failed to deserialize code due to error: {:?}. Response: {}",
-                    err,
-                    response.text.clone(),
-                )
-            })
-            .and_then(|response| {
-                response.data.into_result().map_or_else(
-                    |error| {
-                        Err(RpcClientError::JsonRpcError {
-                            error,
-                            request: code_request,
-                        })
-                    },
-                    |bytes| {
-                        Ok(if bytes.is_empty() {
-                            None
-                        } else {
-                            Some(Bytecode::new_raw(bytes.into()))
-                        })
-                    },
-                )
-            })?;
-=======
         let balance = Self::parse_response_value::<U256>(balance)?;
         let nonce: u64 = Self::parse_response_value::<U256>(nonce)?.to();
         let code: Bytes = Self::parse_response_value::<ZeroXPrefixedBytes>(code)?.into();
@@ -550,11 +501,10 @@
         } else {
             Some(Bytecode::new_raw(code))
         };
->>>>>>> f49f5b79
 
         Ok(AccountInfo {
             balance,
-            code_hash: code.as_ref().map_or(KECCAK_EMPTY, Bytecode::hash),
+            code_hash: code.as_ref().map_or(KECCAK_EMPTY, Bytecode::hash_slow),
             code,
             nonce,
         })
@@ -603,11 +553,7 @@
         to_block: BlockSpec,
         address: &Address,
     ) -> Result<Vec<FilterLog>, RpcClientError> {
-<<<<<<< HEAD
-        self.call(&MethodInvocation::GetLogs(GetLogsInput {
-=======
         self.call(MethodInvocation::GetLogs(GetLogsInput {
->>>>>>> f49f5b79
             from_block,
             to_block,
             address: *address,
@@ -639,11 +585,7 @@
         &self,
         tx_hash: &B256,
     ) -> Result<Option<BlockReceipt>, RpcClientError> {
-<<<<<<< HEAD
-        self.call(&MethodInvocation::GetTransactionReceipt(*tx_hash))
-=======
         self.call(MethodInvocation::GetTransactionReceipt(*tx_hash))
->>>>>>> f49f5b79
             .await
     }
 
@@ -773,19 +715,13 @@
 
     #[cfg(feature = "test-remote")]
     mod alchemy {
-<<<<<<< HEAD
-        use rethnet_test_utils::env::get_alchemy_url;
-=======
         use rethnet_test_utils::env::{get_alchemy_url, get_infura_url};
         use std::fs::File;
->>>>>>> f49f5b79
 
         use crate::Bytes;
 
         use super::*;
 
-<<<<<<< HEAD
-=======
         use walkdir::WalkDir;
 
         impl TestRpcClient {
@@ -811,7 +747,6 @@
             }
         }
 
->>>>>>> f49f5b79
         #[tokio::test]
         async fn call_bad_api_key() {
             let alchemy_url = "https://eth-mainnet.g.alchemy.com/v2/abcdefg";

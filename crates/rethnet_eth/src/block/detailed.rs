--- conflicted
+++ resolved
@@ -107,11 +107,7 @@
     }
 
     /// Retrieves the block's transactions.
-<<<<<<< HEAD
-    pub fn transactions(&self) -> impl Iterator<Item = DetailedTransaction> {
-=======
     pub fn transactions(&self) -> impl Iterator<Item = DetailedTransaction<'_>> {
->>>>>>> e067b9d4
         izip!(
             self.transactions.iter(),
             self.transaction_callers.iter(),

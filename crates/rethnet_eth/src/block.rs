--- conflicted
+++ resolved
@@ -380,11 +380,7 @@
 }
 
 impl PartialHeader {
-<<<<<<< HEAD
-    /// Constructs a new instance based on the provided [`BlockOptions`] and parent [`Header`] for the given [`CfgEnv`].
-=======
     /// Constructs a new instance based on the provided [`BlockOptions`] and parent [`Header`] for the given [`SpecId`].
->>>>>>> e067b9d4
     pub fn new(spec_id: SpecId, options: BlockOptions, parent: Option<&Header>) -> Self {
         let timestamp = options.timestamp.unwrap_or_default();
         let number = options.number.unwrap_or_else(|| {

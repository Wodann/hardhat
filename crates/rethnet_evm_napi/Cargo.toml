[package]
name = "rethnet_evm_napi"
version = "0.1.0-dev"
edition = "2021"

[lib]
crate-type = ["cdylib"]

[dependencies]
crossbeam-channel = { version = "0.5.6", default-features = false }
<<<<<<< HEAD
napi = { version = "= 2.11.4", default-features = false, features = ["async", "error_anyhow", "napi8", "serde-json"] }
napi-derive = "2.9.3"
=======
# when napi is pinned, be sure to pin napi-derive to the same version
napi = { version = "2.12.4", default-features = false, features = ["async", "error_anyhow", "napi8", "serde-json"] }
napi-derive = "2.12.3"
>>>>>>> 472f8e8d
once_cell = "1.15.0"
rethnet_evm = { version = "0.1.0-dev", path = "../rethnet_evm" }
rethnet_eth = { version = "0.1.0-dev", path = "../rethnet_eth" }
secp256k1 = { version = "0.24.0", default-features = false, features = ["alloc"] }
serde_json = { version = "1.0.85", default-features = false, features = ["alloc"] }
tracing = { version = "0.1.37", default-features = false, features = ["std"] }
tracing-flame = { version = "0.2.0", default-features = false, features = ["smallvec"] }
tracing-subscriber = { version = "0.3.16", default-features = false, features = ["ansi", "env-filter", "fmt", "parking_lot", "smallvec", "std"] }

[build-dependencies]
napi-build = "2.0.1"

[features]
tracing = ["rethnet_evm/tracing"]<|MERGE_RESOLUTION|>--- conflicted
+++ resolved
@@ -8,14 +8,9 @@
 
 [dependencies]
 crossbeam-channel = { version = "0.5.6", default-features = false }
-<<<<<<< HEAD
-napi = { version = "= 2.11.4", default-features = false, features = ["async", "error_anyhow", "napi8", "serde-json"] }
-napi-derive = "2.9.3"
-=======
 # when napi is pinned, be sure to pin napi-derive to the same version
 napi = { version = "2.12.4", default-features = false, features = ["async", "error_anyhow", "napi8", "serde-json"] }
 napi-derive = "2.12.3"
->>>>>>> 472f8e8d
 once_cell = "1.15.0"
 rethnet_evm = { version = "0.1.0-dev", path = "../rethnet_evm" }
 rethnet_eth = { version = "0.1.0-dev", path = "../rethnet_eth" }

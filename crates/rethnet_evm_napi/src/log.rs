--- conflicted
+++ resolved
@@ -101,10 +101,7 @@
 
     #[doc = "Returns whether the log was removed."]
     #[napi(getter)]
-<<<<<<< HEAD
-=======
     #[allow(clippy::unused_self)]
->>>>>>> e067b9d4
     pub fn removed(&self) -> bool {
         false
     }

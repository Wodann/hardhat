--- conflicted
+++ resolved
@@ -1,10 +1,4 @@
-<<<<<<< HEAD
-use std::{fmt::Debug, ops::Deref, sync::Arc};
-=======
-mod js_blockchain;
-
 use std::{fmt::Debug, ops::Deref, path::PathBuf, sync::Arc};
->>>>>>> f49f5b79
 
 use napi::{
     bindgen_prelude::{BigInt, Buffer, ObjectFinalize},
@@ -22,11 +16,6 @@
     config::SpecId,
     context::RethnetContext,
     receipt::Receipt,
-<<<<<<< HEAD
-=======
-    sync::{await_promise, handle_error},
-    threadsafe_function::{ThreadSafeCallContext, ThreadsafeFunction},
->>>>>>> f49f5b79
     withdrawal::Withdrawal,
 };
 
@@ -92,36 +81,6 @@
         let genesis_block =
             rethnet_eth::block::DetailedBlock::new(genesis_block, Vec::new(), Vec::new());
 
-<<<<<<< HEAD
-=======
-    /// Constructs a new blockchain from a genesis block.
-    #[napi(factory)]
-    #[cfg_attr(feature = "tracing", tracing::instrument(skip_all))]
-    pub fn with_genesis_block(
-        mut env: Env,
-        chain_id: BigInt,
-        spec_id: SpecId,
-        genesis_block: BlockOptions,
-        withdrawals: Option<Vec<Withdrawal>>,
-    ) -> napi::Result<Self> {
-        let chain_id: U256 = chain_id.try_cast()?;
-        let spec_id = rethnet_evm::SpecId::from(spec_id);
-        let options = rethnet_eth::block::BlockOptions::try_from(genesis_block)?;
-        let withdrawals = withdrawals.map_or(Ok(None), |withdrawals| {
-            withdrawals
-                .into_iter()
-                .map(rethnet_eth::withdrawal::Withdrawal::try_from)
-                .collect::<napi::Result<Vec<_>>>()
-                .map(Some)
-        })?;
-
-        let header = rethnet_eth::block::PartialHeader::new(spec_id, options, None);
-        let genesis_block =
-            rethnet_eth::block::Block::new(header, Vec::new(), Vec::new(), withdrawals);
-        let genesis_block =
-            rethnet_eth::block::DetailedBlock::new(genesis_block, Vec::new(), Vec::new());
-
->>>>>>> f49f5b79
         let blockchain = rethnet_evm::blockchain::LocalBlockchain::with_genesis_block(
             chain_id,
             spec_id,

--- conflicted
+++ resolved
@@ -1,18 +1,11 @@
-use std::{fmt::Debug, ops::Deref, sync::Arc};
-
-<<<<<<< HEAD
-use napi::{
-    bindgen_prelude::{BigInt, Buffer, ObjectFinalize},
-    tokio::sync::RwLock,
-    Env, JsObject, Status,
-=======
+mod js_blockchain;
+
 use std::{fmt::Debug, ops::Deref, sync::Arc};
 
 use napi::{
     bindgen_prelude::{BigInt, Buffer, ObjectFinalize},
     tokio::sync::RwLock,
     Env, JsFunction, JsObject, NapiRaw, Status,
->>>>>>> bae73bc0
 };
 use napi_derive::napi;
 
@@ -20,25 +13,16 @@
 use rethnet_evm::blockchain::{BlockchainError, SyncBlockchain};
 
 use crate::{
-<<<<<<< HEAD
     block::{Block, BlockOptions},
     cast::TryCast,
     config::SpecId,
     context::RethnetContext,
     receipt::Receipt,
-=======
-    block::Block,
-    cast::TryCast,
-    config::SpecId,
-    context::RethnetContext,
     sync::{await_promise, handle_error},
     threadsafe_function::{ThreadSafeCallContext, ThreadsafeFunction},
->>>>>>> bae73bc0
 };
 
-// An arbitrarily large amount of memory to signal to the javascript garbage collector that it needs to
-// attempt to free the blockchain object's memory.
-const BLOCKCHAIN_MEMORY_SIZE: i64 = 10_000;
+use self::js_blockchain::{GetBlockHashCall, JsBlockchain};
 
 // An arbitrarily large amount of memory to signal to the javascript garbage collector that it needs to
 // attempt to free the blockchain object's memory.
@@ -56,10 +40,7 @@
     where
         B: SyncBlockchain<BlockchainError>,
     {
-<<<<<<< HEAD
-=======
         // Signal that memory was externally allocated
->>>>>>> bae73bc0
         env.adjust_external_memory(BLOCKCHAIN_MEMORY_SIZE)?;
 
         Ok(Self {
@@ -79,20 +60,42 @@
 #[napi]
 impl Blockchain {
     /// Constructs a new blockchain that queries the blockhash using a callback.
+    #[napi(constructor)]
+    #[cfg_attr(feature = "tracing", tracing::instrument(skip_all))]
+    pub fn new(
+        mut env: Env,
+        #[napi(ts_arg_type = "(blockNumber: bigint) => Promise<Buffer>")]
+        get_block_hash_fn: JsFunction,
+    ) -> napi::Result<Self> {
+        let get_block_hash_fn = ThreadsafeFunction::create(
+            env.raw(),
+            unsafe { get_block_hash_fn.raw() },
+            0,
+            |ctx: ThreadSafeCallContext<GetBlockHashCall>| {
+                let sender = ctx.value.sender.clone();
+
+                let block_number = ctx
+                    .env
+                    .create_bigint_from_words(false, ctx.value.block_number.as_limbs().to_vec())?;
+
+                let promise = ctx.callback.call(None, &[block_number.into_unknown()?])?;
+                let result = await_promise::<Buffer, B256>(ctx.env, promise, ctx.value.sender);
+
+                handle_error(sender, result)
+            },
+        )?;
+
+        Self::with_blockchain(&mut env, JsBlockchain { get_block_hash_fn })
+    }
+
+    /// Constructs a new blockchain from a genesis block.
     #[napi(factory)]
     #[cfg_attr(feature = "tracing", tracing::instrument(skip_all))]
-<<<<<<< HEAD
     pub fn with_genesis_block(
         mut env: Env,
         chain_id: BigInt,
         spec_id: SpecId,
         genesis_block: BlockOptions,
-=======
-    pub fn new(
-        mut env: Env,
-        #[napi(ts_arg_type = "(blockNumber: bigint) => Promise<Buffer>")]
-        get_block_hash_fn: JsFunction,
->>>>>>> bae73bc0
     ) -> napi::Result<Self> {
         let chain_id: U256 = chain_id.try_cast()?;
         let spec_id = rethnet_evm::SpecId::from(spec_id);
@@ -110,7 +113,6 @@
         )
         .map_err(|e| napi::Error::new(Status::InvalidArg, e.to_string()))?;
 
-<<<<<<< HEAD
         Self::with_blockchain(&mut env, blockchain)
     }
 
@@ -128,36 +130,6 @@
             BigInt::try_cast(number).map(Option::Some)
         })?;
 
-=======
-        Self::with_blockchain(&mut env, JsBlockchain { get_block_hash_fn })
-    }
-
-    /// Constructs a new blockchain from a genesis block.
-    #[napi(factory)]
-    #[cfg_attr(feature = "tracing", tracing::instrument(skip_all))]
-    pub fn with_genesis_block(mut env: Env, genesis_block: &Block) -> napi::Result<Self> {
-        let blockchain =
-            rethnet_evm::blockchain::LocalBlockchain::with_genesis_block((*genesis_block).clone())
-                .map_err(|e| napi::Error::new(Status::InvalidArg, e.to_string()))?;
-
-        Self::with_blockchain(&mut env, blockchain)
-    }
-
-    #[napi(ts_return_type = "Promise<BlockBuilder>")]
-    #[cfg_attr(feature = "tracing", tracing::instrument(skip_all))]
-    pub fn fork(
-        env: Env,
-        context: &RethnetContext,
-        spec_id: SpecId,
-        remote_url: String,
-        fork_block_number: Option<BigInt>,
-    ) -> napi::Result<JsObject> {
-        let spec_id = rethnet_evm::SpecId::from(spec_id);
-        let fork_block_number: Option<U256> = fork_block_number.map_or(Ok(None), |number| {
-            BigInt::try_cast(number).map(Option::Some)
-        })?;
-
->>>>>>> bae73bc0
         let runtime = context.runtime().clone();
 
         let (deferred, promise) = env.create_deferred()?;
@@ -216,7 +188,6 @@
                 |e| Err(napi::Error::new(Status::GenericFailure, e.to_string())),
                 |block| Ok(block.map(Block::from)),
             )
-<<<<<<< HEAD
     }
 
     #[doc = "Whether the block corresponding to the provided number supports the specified specification."]
@@ -240,8 +211,6 @@
             sign_bit: false,
             words: chain_id.into_limbs().to_vec(),
         }
-=======
->>>>>>> bae73bc0
     }
 
     // #[napi]
@@ -268,11 +237,7 @@
         )
     }
 
-<<<<<<< HEAD
-    #[doc = "Retrieves the last block number in the blockchain."]
-=======
     #[doc = "Retrieves the number of the last block in the blockchain."]
->>>>>>> bae73bc0
     #[napi]
     pub async fn last_block_number(&self) -> BigInt {
         let block_number = self.read().await.last_block_number();
@@ -283,7 +248,6 @@
         }
     }
 
-<<<<<<< HEAD
     #[doc = "Retrieves the receipt of the transaction with the provided hash, if it exists."]
     #[napi]
     pub async fn receipt_by_transaction_hash(
@@ -312,8 +276,6 @@
             .map_err(|e| napi::Error::new(Status::GenericFailure, e.to_string()))
     }
 
-=======
->>>>>>> bae73bc0
     #[doc = "Retrieves the total difficulty at the block with the provided hash."]
     #[napi]
     pub async fn total_difficulty_by_hash(&self, hash: Buffer) -> napi::Result<Option<BigInt>> {
@@ -337,10 +299,7 @@
 impl ObjectFinalize for Blockchain {
     #[cfg_attr(feature = "tracing", tracing::instrument(skip_all))]
     fn finalize(self, mut env: Env) -> napi::Result<()> {
-<<<<<<< HEAD
-=======
         // Signal that the externally allocated memory has been freed
->>>>>>> bae73bc0
         env.adjust_external_memory(-BLOCKCHAIN_MEMORY_SIZE)?;
 
         Ok(())

--- conflicted
+++ resolved
@@ -413,18 +413,15 @@
 #### Hardhat network methods
 
 - `hardhat_addCompilationResult` – Add information about compiled contracts
+- `hardhat_dropTransaction` – Remove a transaction from the mempool
 - `hardhat_impersonateAccount` – see the [Mainnet Forking guide](../guides/mainnet-forking.md)
 - `hardhat_reset` – see the [Mainnet Forking guide](../guides/mainnet-forking.md)
 - `hardhat_setBalance` – Modifies the balance of an account.
 - `hardhat_setCode` – Modifies the code of an account.
 - `hardhat_setLoggingEnabled` – Enable or disable logging in Hardhat Network
-<<<<<<< HEAD
-- `hardhat_dropTransaction` – Remove a transaction from the mempool
-=======
 - `hardhat_setNonce` – Modifies an account's nonce by overwriting it. Throws an InvalidInputError if nonce is smaller than the current one. The reason for this restriction is to avoid collisions when deploying contracts using the same nonce more than once.
 - `hardhat_setStorageSlot` – Writes a single slot of an account's storage. The storage slot index must not exceed 2^256, and the value to write must be exactly 32 bytes long.
 - `hardhat_stopImpersonatingAccount` – see the [Mainnet Forking guide](../guides/mainnet-forking.md)
->>>>>>> ccd6d8eb
 
 #### Special testing/debugging methods
 

import React, { ReactElement } from "react";
import { styled } from "linaria/react";
import Link from "next/link";
<<<<<<< HEAD
import { media, tm, tmDark, tmSelectors } from "../../themes";
=======
import { useRouter } from "next/router";
import { media, tm, tmDark, tmHCDark, tmSelectors } from "../../themes";
>>>>>>> f582ab49
import ExternalLinkIcon from "../../assets/icons/external-link-icon";

interface Props {
  children: string | ReactElement;
  href: string;
}

const StyledMdLinkContainer = styled.span`
  & > a {
    color: ${tm(({ colors }) => colors.link)};
  }
  margin: 0 2px;
  cursor: pointer;
  &:hover {
    text-decoration: underline;
  }

  & > a {
    display: inline-flex;
    align-items: center;
  }

  & .hardhat-badge + svg {
    margin-left: -30px;
  }

  & code {
    color: ${tm(({ colors }) => colors.link)};
  }
  & svg {
    margin-left: 2px;
    stroke: ${tmDark(({ colors }) => colors.neutral800)};
  }

  ${tmSelectors.dark} {
    & svg {
      stroke: ${tmDark(({ colors }) => colors.neutral800)};
    }
    & code {
      color: ${tm(({ colors }) => colors.link)};
    }
  }
  ${media.mqDark} {
    ${tmSelectors.auto} {
      & svg {
        stroke: ${tmDark(({ colors }) => colors.neutral800)};
      }
      & code {
        color: ${tm(({ colors }) => colors.link)};
      }
    }
  }
`;

const getAbsoluteHrefFromRelativePath = (href: string, currentHref: string) => {
  const pathSegments = currentHref
    .split("/")
    .filter((segment) => segment !== "");
  const hrefSegments = href.split("/").filter((segment) => segment !== ".");

  const pathSegmentsCount = pathSegments.length;
  const upperLevelsCount = hrefSegments.filter(
    (segment) => segment === ".."
  ).length;

  const baseSegmentsCount = Math.max(
    pathSegmentsCount - 1 - upperLevelsCount,
    0
  );

  const baseSegments = pathSegments.slice(0, baseSegmentsCount + 1);

  const newSegments = ["", ...baseSegments, ...hrefSegments];

  return newSegments.join("/").replace("/index", "");
};

const renderLinkByType = ({
  children,
  href,
  isExternalLink,
  isAnchor,
  isAbsoluteLink,
  currentHref,
}: Props & {
  isExternalLink: boolean;
  isAnchor: boolean;
  isAbsoluteLink: boolean;
  currentHref: string;
}) => {
  if (isExternalLink) {
    return (
      <a href={href} target="_blank" rel="noreferrer">
        {children}
        <ExternalLinkIcon />
      </a>
    );
  }
  if (isAnchor) {
    return <a href={href}>{children}</a>;
  }
  if (isAbsoluteLink) {
    return (
      <Link href={href}>
        {/* eslint-disable-next-line */}
        <a>{children}</a>
      </Link>
    );
  }

  return (
    <Link href={getAbsoluteHrefFromRelativePath(href, currentHref)}>
      {/* eslint-disable-next-line */}
      <a>{children}</a>
    </Link>
  );
};

const MDLink = ({ children, href }: Props) => {
  const router = useRouter();
  const isExternalLink = href.startsWith("http");
  const isAbsoluteLink = href.startsWith("/");
  const isAnchor = href.startsWith("#");

  return (
    <StyledMdLinkContainer>
      {renderLinkByType({
        href: href.replace(/\.mdx?$/, ""),
        children,
        isAnchor,
        isExternalLink,
        isAbsoluteLink,
        currentHref: router.asPath,
      })}
    </StyledMdLinkContainer>
  );
};

export default MDLink;<|MERGE_RESOLUTION|>--- conflicted
+++ resolved
@@ -1,12 +1,8 @@
 import React, { ReactElement } from "react";
 import { styled } from "linaria/react";
 import Link from "next/link";
-<<<<<<< HEAD
+import { useRouter } from "next/router";
 import { media, tm, tmDark, tmSelectors } from "../../themes";
-=======
-import { useRouter } from "next/router";
-import { media, tm, tmDark, tmHCDark, tmSelectors } from "../../themes";
->>>>>>> f582ab49
 import ExternalLinkIcon from "../../assets/icons/external-link-icon";
 
 interface Props {

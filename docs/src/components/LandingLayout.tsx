import React, { useEffect, useState } from "react";
import { styled } from "linaria/react";

import SEO from "./SEO";
import LandingFooter from "./LandingFooter";
import Banner, { DefaultBanner } from "./ui/Banner";
import { media, ThemeProvider, tm, tmDark, tmSelectors } from "../themes";
import { DefaultBannerProps } from "./ui/types";
import { bannerContent, menuItemsList, socialsItems } from "../config";
import GDPRNotice from "./GDPRNotice";
import DocsNavigation from "./DocsNavigation";
import {
  Header,
  MobileSidebarMenuMask,
  SidebarContainer,
} from "./DocumentationLayout";
import MobileSidebarMenu from "./MobileSidebarMenu";
import { IDocumentationSidebarStructure, ISeo } from "./types";

const Container = styled.div`
  position: relative;
  display: flex;
  flex-direction: column;
  justify-content: flex-start;
  align-items: center;
  -webkit-font-smoothing: antialiased;
  background-color: ${tm(({ colors }) => colors.neutral0)};
  min-width: 320px;
  ${tmSelectors.dark} {
    background-color: ${tmDark(({ colors }) => colors.neutral0)};
  }
  ${media.mqDark} {
    ${tmSelectors.auto} {
      background-color: ${tmDark(({ colors }) => colors.neutral0)};
    }
  }
`;

const Main = styled.main`
  overflow-x: hidden;
  padding-top: 136px;
  flex: 1 1 auto;
  display: flex;
  flex-direction: column;
  justify-content: flex-start;
  align-items: center;
  width: 100%;
`;

type Props = React.PropsWithChildren<{
  seo: ISeo;
  sidebarLayout: IDocumentationSidebarStructure;
}>;

const LandingLayout = ({ children, seo, sidebarLayout }: Props) => {
  const [isSidebarOpen, setIsSidebarOpen] = useState(false);

  useEffect(() => {
    const body = document.querySelector("body");
    if (!body) return;

    if (isSidebarOpen) {
      // Disable scroll
      body.style.overflow = "hidden";
    } else {
      // Enable scroll
      body.style.overflow = "auto";
    }
  }, [isSidebarOpen]);

  useEffect(() => {
    const listener = () => {
      if (isSidebarOpen) {
        setIsSidebarOpen(false);
      }
    };

    document.addEventListener("click", listener);

    return () => document.removeEventListener("click", listener);
  }, [isSidebarOpen]);
  return (
    <ThemeProvider>
      <Container className="landing">
        <Header>
          <Banner
            content={bannerContent}
            renderContent={({ content }: DefaultBannerProps) => (
              <DefaultBanner content={content} />
            )}
          />
          <DocsNavigation
            isSidebarOpen={isSidebarOpen}
            onSidebarOpen={setIsSidebarOpen}
          />
        </Header>

        <SEO seo={seo} />
<<<<<<< HEAD
        <main>
          <SidebarContainer
            onClick={(e) => {
              e.stopPropagation();
            }}
            isSidebarOpen={isSidebarOpen}
            data-no-border={!isSidebarOpen && sidebarLayout.length === 0}
          >
            <MobileSidebarMenuMask data-open={isSidebarOpen}>
              <MobileSidebarMenu
                menuItems={menuItemsList}
                socialsItems={socialsItems}
                sidebarElementsList={sidebarLayout}
                closeSidebar={() => setIsSidebarOpen(false)}
                isDocumentation={false}
              />
            </MobileSidebarMenuMask>
          </SidebarContainer>
=======
        <Main>
>>>>>>> 64a0749e
          {children}
          <LandingFooter />
        </Main>
      </Container>
      <GDPRNotice />
    </ThemeProvider>
  );
};

export default LandingLayout;<|MERGE_RESOLUTION|>--- conflicted
+++ resolved
@@ -96,8 +96,7 @@
         </Header>
 
         <SEO seo={seo} />
-<<<<<<< HEAD
-        <main>
+        <Main>
           <SidebarContainer
             onClick={(e) => {
               e.stopPropagation();
@@ -115,9 +114,6 @@
               />
             </MobileSidebarMenuMask>
           </SidebarContainer>
-=======
-        <Main>
->>>>>>> 64a0749e
           {children}
           <LandingFooter />
         </Main>
